--- conflicted
+++ resolved
@@ -31,10 +31,7 @@
 clicked_coords = None
 model_name = "gpt-3.5-turbo"
 # model_name = "gpt-4-1106-preview"
-<<<<<<< HEAD
 distance_from_event = 5.0 # frame within which natural hazard events shall be considered [in km]
-=======
->>>>>>> 159c350a
 
 system_role = """
 You are the system that should help people to evaluate the impact of climate change
