import streamlit as st
import xarray as xr
import yaml
import numpy as np
from geopy.geocoders import Nominatim
import geopandas as gpd
from pyproj import Geod
import requests
import json
from langchain.prompts.chat import (
    ChatPromptTemplate,
    SystemMessagePromptTemplate,
    HumanMessagePromptTemplate,
)
from langchain.chat_models import ChatOpenAI
from langchain.chains import LLMChain
import pandas as pd
from streamlit_folium import st_folium
import folium
import os
from langchain.callbacks.base import BaseCallbackHandler
from requests.exceptions import Timeout
import matplotlib.pyplot as plt
from matplotlib.ticker import MaxNLocator
import datetime

model_name = "gpt-3.5-turbo"
# model_name = "gpt-4-1106-preview"

data_path = "./data/"
coastline_shapefile = "./data/natural_earth/coastlines/ne_50m_coastline.shp"
# load natural hazard data from Socioeconomic Data and Applications Center (sedac), based on EM-DAT 
haz_path = './data/natural_hazards/pend-gdis-1960-2018-disasterlocations.csv'
# load population data from UN World Population Prospects 2022
pop_path = './data/population/WPP2022_Demographic_Indicators_Medium.csv'
clicked_coords = None

distance_from_event = 5.0 # frame within which natural hazard events shall be considered [in km]
<<<<<<< HEAD
lat_default = 52.5240 # initial default latitude
lon_default = 13.3700 # initial default longitde
api_key = os.environ.get("OPENAI_API_KEY") # check if OPENAI_API_KEY is set in the environment
=======
# specifications for population data
year_step = 10 # indicates over how many years the population data is being averaged
start_year = 1980 # time period that one is interested in (min: 1950, max: 2100)
end_year = None # same for end year (min: 1950, max: 2100)
>>>>>>> f5c89190

system_role = """
You are the system that should help people to evaluate the impact of climate change
on decisions they are taking today (e.g. install wind turbines, solar panels, build a building,
parking lot, open a shop, buy crop land). You are working with data on a local level,
and decisions also should be given for particular locations. You will be given information 
about changes in environmental variables for particular location, and how they will 
change in a changing climate. Your task is to provide assessment of potential risks 
and/or benefits for the planned activity related to change in climate. Use information 
about the country to retrieve information about policies and regulations in the 
area related to climate change, environmental use and activity requested by the user.
You don't have to use all variables provided to you, if the effect is insignificant,
don't use variable in analysis. DON'T just list information about variables, don't 
just repeat what is given to you as input. I don't want to get the code, 
I want to receive a narrative, with your assessments and advice. Format 
your response as MARKDOWN, don't use Heading levels 1 and 2.
"""

content_message = "{user_message} \n \
      Location: latitude = {lat}, longitude = {lon} \
      Adress: {location_str} \
      Policy: {policy} \
      Distance to the closest coastline: {distance_to_coastline} \
      Elevation above sea level: {elevation} \
      Current landuse: {current_land_use} \
      Current soil type: {soil} \
      Occuring species: {biodiv} \
      Current mean monthly temperature for each month: {hist_temp_str} \
      Future monthly temperatures for each month at the location: {future_temp_str}\
      Curent precipitation flux (mm/month): {hist_pr_str} \
      Future precipitation flux (mm/month): {future_pr_str} \
      Curent u wind component (in m/s): {hist_uas_str} \
      Future u wind component (in m/s): {future_uas_str} \
      Curent v wind component (in m/s): {hist_vas_str} \
      Future v wind component (in m/s): {future_vas_str} \
      Natural hazards: {nat_hazards} \
      Population data: {population} \
      "


class StreamHandler(BaseCallbackHandler):
    """
    Taken from here: https://discuss.streamlit.io/t/langchain-stream/43782
    """

    def __init__(self, container, initial_text="", display_method="markdown"):
        self.container = container
        self.text = initial_text
        self.display_method = display_method

    def on_llm_new_token(self, token: str, **kwargs) -> None:
        self.text += token
        display_function = getattr(self.container, self.display_method, None)
        if display_function is not None:
            display_function(self.text)
        else:
            raise ValueError(f"Invalid display_method: {self.display_method}")


@st.cache_data
def get_location(lat, lon):
    """
    Returns the address of a given latitude and longitude using the Nominatim geocoding service.

    Parameters:
    lat (float): The latitude of the location.
    lon (float): The longitude of the location.

    Returns:
    dict: A dictionary containing the address information of the location.
    """
    geolocator = Nominatim(user_agent="climsight")
    location = geolocator.reverse((lat, lon), language="en")
    return location.raw["address"]


@st.cache_data
def get_adress_string(location):
    """
    Returns a tuple containing two strings:
    1. A string representation of the location address with all the key-value pairs in the location dictionary.
    2. A string representation of the location address with only the country, state, city and road keys in the location dictionary.
    3. Returning the country within in which the location has been clicked by user as a string.

    Parameters:
    location (dict): A dictionary containing the location address information.

    Returns:
    tuple: A tuple containing three strings.
    """
    location_str = "Adress: "
    for key in location:
        location_str = location_str + f"{key}:{location[key]}, "
    location_str_for_print = "**Address:** "
    if "country" in location:
        location_str_for_print += f"{location['country']}, "
    if "state" in location:
        location_str_for_print += f"{location['state']}, "
    if "city" in location:
        location_str_for_print += f"{location['city']}, "
    if "road" in location:
        location_str_for_print += f"{location['road']}"
    country = location.get("country","")
    return location_str, location_str_for_print, country


@st.cache_data
def closest_shore_distance(lat: float, lon: float, coastline_shapefile: str) -> float:
    """
    Calculates the closest distance between a given point (lat, lon) and the nearest point on the coastline.

    Args:
        lat (float): Latitude of the point
        lon (float): Longitude of the point
        coastline_shapefile (str): Path to the shapefile containing the coastline data

    Returns:
        float: The closest distance between the point and the coastline, in meters.
    """
    geod = Geod(ellps="WGS84")
    min_distance = float("inf")

    coastlines = gpd.read_file(coastline_shapefile)

    for _, row in coastlines.iterrows():
        geom = row["geometry"]
        if geom.geom_type == "MultiLineString":
            for line in geom.geoms:
                for coastal_point in line.coords:
                    _, _, distance = geod.inv(
                        lon, lat, coastal_point[0], coastal_point[1]
                    )
                    min_distance = min(min_distance, distance)
        else:  # Assuming LineString
            for coastal_point in geom.coords:
                _, _, distance = geod.inv(lon, lat, coastal_point[0], coastal_point[1])
                min_distance = min(min_distance, distance)

    return min_distance


@st.cache_data
def get_elevation_from_api(lat, lon):
    """
    Get the elevation of a location using the Open Topo Data API.

    Parameters:
    lat (float): The latitude of the location.
    lon (float): The longitude of the location.

    Returns:
    float: The elevation of the location in meters.
    """
    url = f"https://api.opentopodata.org/v1/etopo1?locations={lat},{lon}"
    response = requests.get(url)
    data = response.json()
    return data["results"][0]["elevation"]


@st.cache_data
def fetch_land_use(lon, lat):
    """
    Fetches land use data for a given longitude and latitude using the Overpass API.

    Args:
    - lon (float): The longitude of the location to fetch land use data for.
    - lat (float): The latitude of the location to fetch land use data for.

    Returns:
    - data (dict): A dictionary containing the land use data for the specified location.
    """
    overpass_url = "http://overpass-api.de/api/interpreter"
    overpass_query = f"""
    [out:json];
    is_in({lat},{lon})->.a;
    area.a["landuse"];
    out tags;
    """
    response = requests.get(overpass_url, params={"data": overpass_query})
    data = response.json()
    return data


@st.cache_data
def get_soil_from_api(lat, lon):
    """
    Retrieves the soil type at a given latitude and longitude using the ISRIC SoilGrids API.

    Parameters:
    lat (float): The latitude of the location.
    lon (float): The longitude of the location.

    Returns:
    str: The name of the World Reference Base (WRB) soil class at the given location.
    """
    try:
        url = f"https://rest.isric.org/soilgrids/v2.0/classification/query?lon={lon}&lat={lat}&number_classes=5"
        response = requests.get(url, timeout=2)  # Set timeout to 2 seconds
        data = response.json()
        return data["wrb_class_name"]
    except Timeout:
        return "not found"
    

@st.cache_data
def fetch_biodiversity(lon, lat):
    """
    Fetches biodiversity data for a given longitude and latitude using the GBIF API.

    Args:
    - lon (float): The longitude of the location to fetch biodiversity data for.
    - lat (float): The latitude of the location to fetch biodiversity data for.

    Returns:
    - data (dict): A dictionary containing the biodiversity data for the specified location.
    """
    gbif_api_url = "https://api.gbif.org/v1/occurrence/search"
    params = {
        "decimalLatitude": lat,
        "decimalLongitude": lon,
    }
    response = requests.get(gbif_api_url, params=params)
    biodiv = response.json()
    biodiv_set = set()
    if biodiv['results']:
        for record in biodiv['results']:
            if 'genericName' in record and record.get('taxonRank') != 'UNRANKED':
                biodiv_set.add(record['genericName'])
        biodiversity = ', '.join(list(biodiv_set))
    else:
        biodiversity = "Not known"
    return biodiversity


@st.cache_data
def load_data():
    hist = xr.open_mfdataset(f"{data_path}/AWI_CM_mm_historical*.nc", compat="override")
    future = xr.open_mfdataset(f"{data_path}/AWI_CM_mm_ssp585*.nc", compat="override")
    return hist, future


def convert_to_mm_per_month(monthly_precip_kg_m2_s1):
    days_in_months = np.array([31, 28, 31, 30, 31, 30, 31, 31, 30, 31, 30, 31])
    return monthly_precip_kg_m2_s1 * 60 * 60 * 24 * days_in_months


@st.cache_data
def extract_climate_data(lat, lon, _hist, _future):
    """
    Extracts climate data for a given latitude and longitude from historical and future datasets.

    Args:
    - lat (float): Latitude of the location to extract data for.
    - lon (float): Longitude of the location to extract data for.
    - _hist (xarray.Dataset): Historical climate dataset.
    - _future (xarray.Dataset): Future climate dataset.

    Returns:
    - df (pandas.DataFrame): DataFrame containing present day and future temperature, precipitation, and wind speed data for each month of the year.
    - data_dict (dict): Dictionary containing string representations of the extracted climate data.
    """
    hist_temp = hist.sel(lat=lat, lon=lon, method="nearest")["tas"].values - 273.15
    hist_temp_str = np.array2string(hist_temp.ravel(), precision=3, max_line_width=100)[
        1:-1
    ]

    hist_pr = hist.sel(lat=lat, lon=lon, method="nearest")["pr"].values
    hist_pr = convert_to_mm_per_month(hist_pr)

    hist_pr_str = np.array2string(hist_pr.ravel(), precision=3, max_line_width=100)[
        1:-1
    ]

    hist_uas = hist.sel(lat=lat, lon=lon, method="nearest")["uas"].values
    hist_uas_str = np.array2string(hist_uas.ravel(), precision=3, max_line_width=100)[
        1:-1
    ]

    hist_vas = hist.sel(lat=lat, lon=lon, method="nearest")["vas"].values
    hist_vas_str = np.array2string(hist_vas.ravel(), precision=3, max_line_width=100)[
        1:-1
    ]

    future_temp = future.sel(lat=lat, lon=lon, method="nearest")["tas"].values - 273.15
    future_temp_str = np.array2string(
        future_temp.ravel(), precision=3, max_line_width=100
    )[1:-1]

    future_pr = future.sel(lat=lat, lon=lon, method="nearest")["pr"].values
    future_pr = convert_to_mm_per_month(future_pr)
    future_pr_str = np.array2string(future_pr.ravel(), precision=3, max_line_width=100)[
        1:-1
    ]

    future_uas = future.sel(lat=lat, lon=lon, method="nearest")["uas"].values
    future_uas_str = np.array2string(
        future_uas.ravel(), precision=3, max_line_width=100
    )[1:-1]

    future_vas = future.sel(lat=lat, lon=lon, method="nearest")["vas"].values
    future_vas_str = np.array2string(
        future_vas.ravel(), precision=3, max_line_width=100
    )[1:-1]
    df = pd.DataFrame(
        {
            "Present day Temperature": hist_temp[0, 0, :],
            "Future Temperature": future_temp[0, 0, :],
            "Present day Precipitation": hist_pr[0, 0, :],
            "Future Precipitation": future_pr[0, 0, :],
            "Present day Wind speed": np.hypot(hist_uas[0, 0, :], hist_vas[0, 0, :]),
            "Future Wind speed": np.hypot(future_uas[0, 0, :], future_vas[0, 0, :]),
            "Month": range(1, 13),
        }
    )
    data_dict = {
        "hist_temp": hist_temp_str,
        "hist_pr": hist_pr_str,
        "hist_uas": hist_uas_str,
        "hist_vas": hist_vas_str,
        "future_temp": future_temp_str,
        "future_pr": future_pr_str,
        "future_uas": future_uas_str,
        "future_vas": future_vas_str,
    }
    return df, data_dict


hist, future = load_data()

@st.cache_data
def load_nat_haz_data(haz_path):
    """
    Load natural hazard data from a CSV file and filter relevant columns.

    Args:
    - haz_path (str): File path to the CSV file containing natural hazard data.

    Returns:
    - pandas.DataFrame: Dataset with selected columns ('country', 'year', 'geolocation', 'disastertype', 'latitude', 'longitude').
    """

    haz_dat = pd.read_csv(haz_path)

    # reduce data set to only contain relevant columns
    columns_to_keep = ['country', 'year', 'geolocation', 'disastertype', 'latitude', 'longitude']
    haz_dat = haz_dat.loc[:, columns_to_keep]

    return(haz_dat)

@st.cache_data
def filter_events_within_square(lat, lon, haz_path, distance_from_event):
    """
    Filter events within a square of given distance from the center point.

    Args:
    - lat (float): Latitude of the center point (rounded to 3 decimal places)
    - lon (float): Longitude of the center point (rounded to 3 decimal places)
    - haz_dat (pandas.DataFrame): Original dataset.
    - distance_from_event (float): Distance in kilometers to form a square.

    Returns:
    - pandas.DataFrame: Reduced dataset containing only events within the square.
    """

    haz_dat = load_nat_haz_data(haz_path)

    # Calculate the boundaries of the square
    lat_min, lat_max = lat - (distance_from_event / 111), lat + (distance_from_event / 111)
    lon_min, lon_max = lon - (distance_from_event / (111 * np.cos(np.radians(lat)))), lon + (distance_from_event / (111 * np.cos(np.radians(lat))))

    # Filter events within the square
    filtered_haz_dat = haz_dat[
        (haz_dat['latitude'] >= lat_min) & (haz_dat['latitude'] <= lat_max) &
        (haz_dat['longitude'] >= lon_min) & (haz_dat['longitude'] <= lon_max)
    ]

    prompt_haz_dat = filtered_haz_dat.drop(columns=['country', 'geolocation', 'latitude', 'longitude'])

    return filtered_haz_dat, prompt_haz_dat

@st.cache_data
def plot_disaster_counts(filtered_events):
    """
    Plot the number of different disaster types over a time period for the selected location (within 5km radius).

    Args:
    - filtered_events: Only those natural hazard events that were within a 5 km (or whatever other value is set for distance_from_event) radius of the clicked location.
    Returns:
    - figure: bar plot with results
    """
    if not filtered_events.empty:
        # Group by 'year' and 'disastertype' and count occurrences
        disaster_counts = filtered_events.groupby(['year', 'disastertype']).size().unstack(fill_value=0)
        place = filtered_events['geolocation'].unique()

        # create figure and axes
        fig, ax = plt.subplots(figsize=(10,6))
        
        # Plotting the bar chart
        disaster_counts.plot(kind='bar', stacked=False, ax=ax, figsize=(10,6), colormap='viridis')
        ax.yaxis.set_major_locator(MaxNLocator(integer=True))
        plt.title('Count of different disaster types in ' + place[0] + ' over time')
        plt.xlabel('Year')
        plt.ylabel('Count')
        plt.legend(title='Disaster Type')

        return fig
    else:
        return None

def get_population(pop_path, country):
    """
    Extracts population data (by UN) for a given country.

    Args:
    - pop_path: Path where the population data is stored
    - country: Takes the country which is returned by the geolocator

    Returns:
    - red_pop_data (pandas.DataFrame): reduced DataFrame containing present day and future values for only the following variables:
        - TPopulation1July (as of 1 July, thousands)
        - PopDensity (as of 1 July, persons per square km)
        - PopGrowthRate (percentage)
        - LEx (Life Expactancy at Birth, both sexes, in years)
        - NetMigrations (Number of Migrants, thousands)    
    """
    pop_dat = pd.read_csv(pop_path)

    unique_locations = pop_dat['Location'].unique()
    my_location = country

    # check if data is available for the country that we are currently investigating
    if my_location in unique_locations:
        country_data = pop_dat[pop_dat['Location'] == country]
        red_pop_data = country_data[['Time', 'TPopulation1July', 'PopDensity', 'PopGrowthRate', 'LEx', 'NetMigrations']]
        return red_pop_data
    else:
        print("No population data available for " + country + ".")
        return None
    
def plot_population(pop_path, country):
    """
    Plots population data (by UN) for a given country.

    Args:
    - pop_path: Path where the population data is stored
    - country: Takes the country which is returned by the geolocator

    Returns:
    - plot: visual representation of the data distribution    
    """
    reduced_pop_data = get_population(pop_path, country)
    
    today = datetime.date.today()
    current_year = today.year

    if reduced_pop_data is not None and not reduced_pop_data.empty:
        fig, ax1 = plt.subplots(figsize=(10,6))
        plt.grid()

        # Total population data
        ax1.plot(reduced_pop_data['Time'], reduced_pop_data['TPopulation1July'], label='Total Population', color='blue')
        ax1.set_xlabel('Time')
        ax1.set_ylabel('People in thousands', color='blue')
        ax1.tick_params(axis='y', labelcolor='blue')

        # life expectancy
        ax2 = ax1.twinx()
        ax2.spines.right.set_position(('axes', 1.1))
        ax2.bar(reduced_pop_data['Time'], reduced_pop_data['LEx'], label='Life Expectancy', color='purple', alpha=0.1)
        ax2.set_ylabel('Life Expectancy in years', color='purple', )
        ax2.tick_params(axis='y', labelcolor='purple')

        # population growth data
        ax3 = ax1.twinx()
        ax3.plot(reduced_pop_data['Time'], reduced_pop_data['PopGrowthRate'], label='Population Growth Rate', color='green')
        ax3.set_ylabel('Population growth rate in %', color='green')
        ax3.tick_params(axis='y', labelcolor='green')

        # Net Migrations
        ax4 = ax1.twinx()
        ax4.spines.right.set_position(('axes', 1.2))
        ax4.plot(reduced_pop_data['Time'], reduced_pop_data['NetMigrations'], label='Net Migrations', color='black', linestyle='dotted')
        ax4.set_ylabel('Net Migrations in thousands', color='black')
        ax4.tick_params(axis='y', labelcolor='black')
        ax4.axvline(x=current_year, color='orange', linestyle='--', label=current_year)

        lines, labels = ax1.get_legend_handles_labels()
        lines2, labels2 = ax2.get_legend_handles_labels()
        lines3, labels3 = ax3.get_legend_handles_labels()
        lines4, labels4 = ax4.get_legend_handles_labels()
        ax4.legend(lines+lines2+lines3+lines4, labels+labels2+labels3+labels4, loc='center right')

        plt.title(('Population changes in ' + country))
        return fig 
    else:
        return None
    
def calc_mean(years, dataset):
    """
    Calculates the mean of every column of a dataframe over a given time period and returns those means.

    Parameters:
    years (int): The time period that one is interested in to be averaged.
    dataset (pandas data frame): The corresponding data set. It has to have a column called 'Time' in datetime format.

    Returns:
    pandas data frame: A data frame with the means calculated for the given time span.
    """
    years = str(years) + 'Y'
    dataset.set_index('Time', inplace=True) # Set the 'Time' column as the index
    numeric_columns = dataset.select_dtypes(include='number')
    dataset = numeric_columns.resample(years).mean() # Resample the numeric data in x-year intervals and calculate the mean
    dataset.reset_index(inplace=True) # Reset the index to have 'Time' as a regular column
    dataset['Time'] = dataset['Time'].dt.year # and normal year format
    
    return dataset

def x_year_mean_population(pop_path, country, year_step=1, start_year=None, end_year=None):
    """
    Returns a reduced data set with the means calculated for every column over a given time span

    Parameters:
    pop_path (string): Path where the data is stored.
    country (string): The country which has been clicked on the map by the user.
    year_step (int): How many years shall be aggregated.
    start_year (int): The year from which onward population data is considered.
    end_year (int): The year until which population data is considered.

    Returns:
    pandas data frame: A data frame containing the mean population data values for a given time period.
    """
    # Check if start_year and end_year are within the allowed range
    if (start_year is not None and (start_year < 1950 or start_year > 2100)) or \
       (end_year is not None and (end_year < 1950 or end_year > 2100)):
        print("Warning: Start and end years must be between 1950 and 2100.")
        return None
    
    population_xY_mean = get_population(pop_path, country)
    column_to_remove = ['LEx', 'NetMigrations'] # change here if less / other columns are wanted
    population_xY_mean = population_xY_mean.drop(columns=column_to_remove)

    if not population_xY_mean.empty:

        population_xY_mean['Time'] = pd.to_datetime(population_xY_mean['Time'], format='%Y')

        # Filter data based on start_year and end_year
        if start_year is not None:
            start_year = max(min(start_year, 2100), 1950)
            population_xY_mean = population_xY_mean[population_xY_mean['Time'].dt.year >= start_year]
        if end_year is not None:
            end_year = max(min(end_year, 2100), 1950)
            population_xY_mean = population_xY_mean[population_xY_mean['Time'].dt.year <= end_year]

        # Subdivide data into two data frames. One that contains the last complete x-year period (z-times the year_step) and the rest (modulo). For each data set the mean is calculated.
        modulo_years = len(population_xY_mean['Time']) % year_step 
        lastFullPeriodYear = population_xY_mean['Time'].dt.year.iloc[-1] - modulo_years  
        FullPeriod = population_xY_mean[population_xY_mean['Time'].dt.year <= lastFullPeriodYear]
        RestPeriod = population_xY_mean[population_xY_mean['Time'].dt.year > lastFullPeriodYear]

        # calculate mean for each period
        FullPeriodMean = calc_mean(year_step, FullPeriod)
        RestPeriodMean = calc_mean(modulo_years - 1, RestPeriod)
        RestPeriodMean = RestPeriodMean.iloc[1:] # drop first row as it will be same as last one of FullPeriodMean

        combinedMean  = pd.concat([FullPeriodMean, RestPeriodMean], ignore_index=True) # combine back into one data set

        new_column_names = {
            'TPopulation1July': 'TotalPopulationAsOf1July',
            'PopDensity': 'PopulationDensity',
            'PopGrowthRate': 'PopulationGrowthRate',
            # 'LEx': 'LifeExpectancy',
            # 'NetMigrations': 'NettoMigrations'  
        }
        combinedMean.rename(columns=new_column_names, inplace=True)

        return combinedMean
    
    else:
        return None

st.title(
    " :cyclone: \
         :ocean: :globe_with_meridians:  Climate Foresight"
)
# :umbrella_with_rain_drops: :earth_africa:  :tornado:

# Define map and handle map clicks
m = folium.Map(location=[lat_default, lon_default], zoom_start=13)
with st.sidebar:
    map_data = st_folium(m)
if map_data:
    clicked_coords = map_data["last_clicked"]
    if clicked_coords:
        lat_default = clicked_coords["lat"]
        lon_default = clicked_coords["lng"]

# Wrap the input fields and the submit button in a form
with st.form(key='my_form'):
    user_message = st.text_input(
        "Describe activity you would like to evaluate for this location:"
    )
    col1, col2 = st.columns(2)
    lat = col1.number_input("Latitude", value=lat_default, format="%.4f")
    lon = col2.number_input("Longitude", value=lon_default, format="%.4f")

    # Include the API key input within the form only if it's not found in the environment
    if not api_key:
        api_key_input = st.text_input(
            "OpenAI API key",
            placeholder="Enter your OpenAI API key here"
        )

    # Replace the st.button with st.form_submit_button
    submit_button = st.form_submit_button(label='Generate')


if submit_button and user_message:
    if not api_key:
        api_key = api_key_input
    if not api_key:
        st.error("Please provide an OpenAI API key.")
        st.stop()

    with st.spinner("Getting info on a point..."):
        location = get_location(lat, lon)
        location_str, location_str_for_print, country = get_adress_string(location)
        st.markdown(f"**Coordinates:** {round(lat, 4)}, {round(lon, 4)}")
        st.markdown(location_str_for_print)
        try:
            elevation = get_elevation_from_api(lat, lon)
        except:
            elevation = "Not known"
        st.markdown(f"**Elevation:** {elevation} m")

        try:
            land_use_data = fetch_land_use(lon, lat)
        except:
            land_use_data = "Not known"
        try:
            current_land_use = land_use_data["elements"][0]["tags"]["landuse"]
        except:
            current_land_use = "Not known"
        st.markdown(f"**Current land use:** {current_land_use}")

        try:
            soil = get_soil_from_api(lat, lon)
        except:
            soil = "Not known"
        st.markdown(f"**Soil type:** {soil}")

        biodiv = fetch_biodiversity(round(lat), round(lon))
        st.markdown(f"**Occuring species:** {biodiv}")

        distance_to_coastline = closest_shore_distance(lat, lon, coastline_shapefile)
        st.markdown(f"**Distance to the shore:** {round(distance_to_coastline, 2)} m")

        # create pandas dataframe
        df, data_dict = extract_climate_data(lat, lon, hist, future)
        # Plot the chart
        st.text(
            "Near surface temperature [souce: AWI-CM-1-1-MR, historical and SSP5-8.5]",
        )
        st.line_chart(
            df,
            x="Month",
            y=["Present day Temperature", "Future Temperature"],
            color=["#d62728", "#2ca02c"],
        )
        st.text(
            "Precipitation [souce: AWI-CM-1-1-MR, historical and SSP5-8.5]",
        )
        st.line_chart(
            df,
            x="Month",
            y=["Present day Precipitation", "Future Precipitation"],
            color=["#d62728", "#2ca02c"],
        )
        st.text(
            "Wind speed [souce: AWI-CM-1-1-MR, historical and SSP5-8.5]",
        )
        st.line_chart(
            df,
            x="Month",
            y=["Present day Wind speed", "Future Wind speed"],
            color=["#d62728", "#2ca02c"],
        )

        filtered_events_square, promt_hazard_data = filter_events_within_square(lat, lon, haz_path, distance_from_event)

        population = x_year_mean_population(pop_path, country, year_step=year_step, start_year=start_year, end_year=end_year)

    policy = ""
    with st.spinner("Generating..."):
        chat_box = st.empty()
        stream_handler = StreamHandler(chat_box, display_method="write")
        llm = ChatOpenAI(
            openai_api_key=api_key,
            model_name=model_name,
            streaming=True,
            callbacks=[stream_handler],
        )
        system_message_prompt = SystemMessagePromptTemplate.from_template(system_role)
        human_message_prompt = HumanMessagePromptTemplate.from_template(content_message)
        chat_prompt = ChatPromptTemplate.from_messages(
            [system_message_prompt, human_message_prompt]
        )
        chain = LLMChain(
            llm=llm,
            prompt=chat_prompt,
            output_key="review",
            verbose=True,
        )

        output = chain.run(
            user_message=user_message,
            lat=str(lat),
            lon=str(lon),
            location_str=location_str,
            policy=policy,
            distance_to_coastline=str(distance_to_coastline),
            elevation=str(elevation),
            current_land_use=current_land_use,
            soil=soil,
            biodiv = biodiv,
            hist_temp_str=data_dict["hist_temp"],
            future_temp_str=data_dict["future_temp"],
            hist_pr_str=data_dict["hist_pr"],
            future_pr_str=data_dict["future_pr"],
            hist_uas_str=data_dict["hist_uas"],
            future_uas_str=data_dict["future_uas"],
            hist_vas_str=data_dict["hist_vas"],
            future_vas_str=data_dict["future_vas"],
            nat_hazards = promt_hazard_data,
            population = population,
            verbose=True,
        )

# Adding additional information after AI report
    haz_fig = plot_disaster_counts(filtered_events_square)
    population_plot = plot_population(pop_path, country)

    if haz_fig is not None or population_plot is not None:
        st.subheader("Additional information", divider='rainbow')

    # Natural Hazards
    if haz_fig is not None:
        st.markdown("**Natural hazards:**")
        st.pyplot(haz_fig)
        with st.expander("Source"):
            st.markdown('''
                *The GDIS data descriptor*  
                Rosvold, E.L., Buhaug, H. GDIS, a global dataset of geocoded disaster locations. Sci Data 8,
                61 (2021). https://doi.org/10.1038/s41597-021-00846-6  
                *The GDIS dataset*  
                Rosvold, E. and H. Buhaug. 2021. Geocoded disaster (GDIS) dataset. Palisades, NY: NASA
                Socioeconomic Data and Applications Center (SEDAC). https://doi.org/10.7927/zz3b-8y61.
                Accessed DAY MONTH YEAR.  
                *The EM-DAT dataset*  
                Guha-Sapir, Debarati, Below, Regina, & Hoyois, Philippe (2014). EM-DAT: International
                disaster database. Centre for Research on the Epidemiology of Disasters (CRED).
            ''')

    # Population Data
    if population_plot is not None:
        st.markdown("**Population Data:**")
        st.pyplot(population_plot)
        with st.expander("Source"):
            st.markdown('''
            United Nations, Department of Economic and Social Affairs, Population Division (2022). World Population Prospects 2022, Online Edition. 
            Accessible at: https://population.un.org/wpp/Download/Standard/CSV/.
            ''')
    <|MERGE_RESOLUTION|>--- conflicted
+++ resolved
@@ -36,16 +36,14 @@
 clicked_coords = None
 
 distance_from_event = 5.0 # frame within which natural hazard events shall be considered [in km]
-<<<<<<< HEAD
+
 lat_default = 52.5240 # initial default latitude
 lon_default = 13.3700 # initial default longitde
 api_key = os.environ.get("OPENAI_API_KEY") # check if OPENAI_API_KEY is set in the environment
-=======
-# specifications for population data
+
 year_step = 10 # indicates over how many years the population data is being averaged
 start_year = 1980 # time period that one is interested in (min: 1950, max: 2100)
 end_year = None # same for end year (min: 1950, max: 2100)
->>>>>>> f5c89190
 
 system_role = """
 You are the system that should help people to evaluate the impact of climate change
