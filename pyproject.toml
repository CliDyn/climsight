[project]
name = "climsight"
version = "1.0.0"
description = "A tool that combines LLMs with climate data to provide localized insights for decision-making in agriculture, urban planning, disaster management, and policy development."
readme = "README.md"
authors = [
    {name = "kuivi"},
    {name = "AntoniaJost"},
    {name = "koldunovn"},
    {name = "dmpantiu"},
    {name = "boryasbora"}
]
license = {text = "BSD-3-Clause"}
keywords = ["climate", "llm", "climate-assessment", "rag", "decision-support"]                                                                               
dependencies = [
    "streamlit",
    "xarray",
    "geopy",
    "geopandas",
    "pyproj",
    "requests",
    "requests-mock",
    "pandas",
    "folium",
    "langchain",
    "streamlit-folium",
    "netcdf4",
    "dask",
    "pip",
    "osmnx",
    "matplotlib",
    "openai",
    "langchain-community",
    "langchain-openai",
    "langchain-chroma",
    "langchain-core",
    "pydantic",
    "langgraph",
    "bs4",
    "wikipedia",
    "scipy",
    "pyproj",
<<<<<<< HEAD
    "reportlab"
=======
    "aitta-client"
>>>>>>> 99d05707
]


[build-system]
requires = ["setuptools"]
build-backend = "setuptools.build_meta"

[tool.setuptools]
package-dir = {"" = "src"}

[tool.setuptools.packages.find]
where = ["src"]
#find = {}  # Scan the project directory with the default parameters


[project.scripts]
climsight = "climsight.launch:launch_streamlit"

[project.urls]
"Source" = "https://github.com/CliDyn/climsight"
"Citation" = "https://doi.org/10.1038/s43247-023-01199-1"<|MERGE_RESOLUTION|>--- conflicted
+++ resolved
@@ -40,11 +40,8 @@
     "wikipedia",
     "scipy",
     "pyproj",
-<<<<<<< HEAD
     "reportlab"
-=======
     "aitta-client"
->>>>>>> 99d05707
 ]
 
 
