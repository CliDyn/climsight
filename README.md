--- conflicted
+++ resolved
@@ -93,23 +93,17 @@
 <ins>config settings</ins>
 There is a possibility to also provide it in the running app. The cost of each request (status September 2023) is about 6 cents with `gpt-4` and about 0.3 cents with `gpt-3.5-turbo` (you can change it in the config file).
 Moreover, if you want to use your own climate data, please adjust the data_settings, variable_mappings, and dimension_mappings according to the structure of your NetCDF files.
-<<<<<<< HEAD
-=======
 
->>>>>>> d99f0c54
 And you need to export the path of the configuration file. If you don't want to exchange anything and just test the prepared version, simply run
 ```bash
 export CONFIG_PATH="./config.yml"
 ```
 Otherwise you might want to adjust this path to direct to an individual config file, but keep in mind that it must be a path relative to the one from where you are running climsight. Also, you will have to adjust the paths in the config file you are using to point back to the climsight data folder. 
 
-<<<<<<< HEAD
-=======
 
 There is a possibility to also provide it in the running app. The cost of each request (status September 2023) is about 6 cents with `gpt-4` and about 0.3 cents with `gpt-3.5-turbo` (you can change it in the beggining of `climsight.py` script).
 
 
->>>>>>> d99f0c54
 ### Running 
 
 Change to the `climsight` folder:
