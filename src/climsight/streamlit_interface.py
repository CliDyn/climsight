"""
    Streamlit App Wrapper Module 
"""
#general 
import logging
import yaml
import os
import pandas as pd

#streamlit packeges
import streamlit as st
from streamlit_folium import st_folium
import folium

# rag
from rag import load_rag 

# climsight modules
from stream_handler import StreamHandler
from data_container import DataContainer
from climsight_engine import normalize_longitude, llm_request, forming_request, location_request
from extract_climatedata_functions import plot_climate_data

#ui for saving docs
from datetime import datetime
from ui import prepare_download_content, prepare_pdf_content

logger = logging.getLogger(__name__)

data_pocket = DataContainer()

def run_streamlit(config, api_key='', skip_llm_call=False, rag_activated=True, embedding_model='', chroma_path='', references=None):
    """
    Runs the Streamlit interface for ClimSight, allowing users to interact with the system.
    Args:
        - config (dict): Configuration, default is an empty dictionary.   
        - api_key (string): API Key, default is an empty string.
        - skip_llm_call (bool): If True - skip final call to LLM
        - rag_activated (bool): whether or not to include the text based rag
        - embedding_model (str): embedding model to be used for loading the Chroma database.
        - chroma_path (str): Path where the Chroma database is stored.
        - references (dict): References for the data used in the analysis.
    Returns:
        None
    """     
  
    # Config
    try:
        climatemodel_name = config['climatemodel_name']
        lat_default = config['lat_default']
        lon_default = config['lon_default']
    except KeyError as e:
        logging.error(f"Missing configuration key: {e}")
        raise RuntimeError(f"Missing configuration key: {e}")   

    if not isinstance(skip_llm_call, bool):
        logging.error(f"skip_llm_call must be bool ")
        raise TypeError("skip_llm_call must be  bool")    
    
    if not isinstance(api_key, str):
        logging.error(f"api_key must be a string ")
        raise TypeError("api_key must be a string")
    if not api_key:
        api_key = os.environ.get("OPENAI_API_KEY") # check if OPENAI_API_KEY is set in the environment

    api_key_local = os.environ.get("OPENAI_API_KEY_LOCAL")
    if not api_key_local:
        api_key_local = ""
        
    #read data while loading here 
    ##### like hist, future = load_data(config)

    clicked_coords = None
  

    st.title(
        " :cyclone: \
            :ocean: :globe_with_meridians:  Climate Foresight"
    )
    # :umbrella_with_rain_drops: :earth_africa:  :tornado:

    # Define map and handle map clicks
    m = folium.Map(location=[lat_default, lon_default], zoom_start=13)
    with st.sidebar:
        #with st.form(key='side_form'):
        #    location_button = st.form_submit_button(label='Get location info')
        #    if location_button:
        #        st.markdown()
        map_data = st_folium(m)
            
    if map_data:
        clicked_coords = map_data["last_clicked"]
        if clicked_coords:
            lat_default = clicked_coords["lat"]
            lon_default = clicked_coords["lng"]
        # normalize longitude in case map has been move around global (more than) once
        lon_default = normalize_longitude(lon_default)

    # Wrap the input fields and the submit button in a form
    with st.form(key='my_form'):
        user_message = st.text_input(
            "Describe the activity that you would like to evaluate for this location:",
            placeholder="Are the conditions suitable for setting up a solar panel field in this area over the next decade?",
        )
        col1, col2 = st.columns(2)
        lat = col1.number_input("Latitude", value=lat_default, format="%.4f")
        lon = col2.number_input("Longitude", value=lon_default, format="%.4f")

        # Predefined options
        options = ["gpt-4.1-nano", "gpt-4o","o3-mini","gpt-4.1", "o1", "o3"]
        # Determine the default value and modify the options list if needed
        default_model = config.get('model_name_combine_agent')
        if default_model:
            if default_model not in options:
                options.insert(0, default_model)
                default_index = 0
            else:
                default_index = options.index(default_model)
        else:
            default_index = 1
        col1, col2 = st.columns([1, 1])
        with col2:
            config['model_name_combine_agent'] = st.selectbox(
                "Model for synthesis:",
                options,
                index=default_index
            )            
        with col1:         
            show_add_info = st.toggle("Provide additional information", value=False, help="""If this is activated you will see all the variables
                                    that were taken into account for the analysis as well as some plots.""")
            smart_agent   = st.toggle("Use smart agent feature", value=False, help="""If this is activated together with Agent mode, ClimSight will make additional requests to Wikipedia and RAG, which can significantly increase response time.""")
            # remove the llmModeKey_box from the form, as we tend to run the agent mode, direct mode is for development only
            #llmModeKey_box = st.radio("Select LLM mode 👉", key="visibility", options=["Direct", "Agent (experimental)"])
            # Include the API key input within the form only if it's not found in the environment
        if (not api_key) and config['model_type'] == "openai":
            api_key_input = st.text_input(
                "OpenAI API key",
                placeholder="Enter your OpenAI API key here",
                type="password",
            )

       
        # Replace the st.button with st.form_submit_button
        submit_button = st.form_submit_button(label='Generate')
        
    # RUN submit button - ANALYSIS LOGIC ONLY (NO DISPLAY HERE!)
    if submit_button and user_message:
        if not api_key:
            api_key = api_key_input
        if (not api_key) and (not skip_llm_call) and (config['model_type'] == "openai"):
            st.error("Please provide an OpenAI API key.")
            st.stop()
        # Update config with the selected LLM mode
        #config['llmModeKey'] = "direct_llm" if llmModeKey_box == "Direct" else "agent_llm"    
        config['show_add_info'] = show_add_info
        config['use_smart_agent'] = smart_agent
        
        # Creating a potential bottle neck here with loading the db inside the streamlit form, but it works fine 
        # for the moment. Just making a note here for any potential problems that might arise later one. 
        # Load RAG
        if not skip_llm_call and rag_activated:
            chroma_path_ipcc = chroma_path[0]
            chroma_path_general = chroma_path[1]
            try:
                logger.info("RAG is activated and skipllmcall is False. Loading IPCC RAG database...")
                ipcc_rag_ready, ipcc_rag_db = load_rag(embedding_model, chroma_path_ipcc, api_key) # load the RAG database 
            except Exception as e:
                st.error(f"Loading of the IPCC RAG database failed unexpectedly, please check the logs. {e}")
                logger.warning(f"IPCC RAG database initialization skipped or failed: {e}")
                ipcc_rag_ready = False
                ipcc_rag_db = None
            try:
                logger.info("RAG is activated and skipllmcall is False. Loading general RAG database...")
                general_rag_ready, general_rag_db = load_rag(embedding_model, chroma_path_general, api_key) # load the RAG database 
            except Exception as e:
                st.error(f"Loading of the (general) RAG database failed unexpectedly, please check the logs. {e}")
                logger.warning(f"(General) RAG database initialization skipped or failed: {e}")
                general_rag_ready = False
                general_rag_db = None
                 
        is_on_land = True

        if config['llmModeKey'] == "direct_llm":
            # Call the forming_request function
            with st.spinner("Getting info on a point..."):
                # Create a generator object by calling func2
                generator = forming_request(config, lat, lon, user_message)
                while True:
                    try:
                        # Get the next intermediate result from the generator
                        result = next(generator)
                        st.markdown(f"{result}")
                    except StopIteration as e:
                        # The generator is exhausted, and e.value contains the final result
                        
                        gen_output = e.value
                        # check if Error ocure:
                        if isinstance(gen_output,str):
                            if "Error" in gen_output:
                                if "point_is_in_ocean" in gen_output:
                                    is_on_land = False
                                    st.markdown(f"The selected point is in the ocean.\n Please choose a location on land.")
                        else:    
                            content_message, input_params, df_data, figs, data = e.value
                            data_pocket.df['df_data'] = df_data
                            data_pocket.figs = figs
                            data_pocket.data = data
                        break            
        else:
            # Agent LLM mode (load only location info)
            with st.spinner("Getting info on a point..."):
                st.markdown(f"**Coordinates:** {round(lat, 4)}, {round(lon, 4)}")
                # get first location information only, input_params and content_message are only partly filled
                content_message, input_params = location_request(config, lat, lon)
                if not input_params:
                    is_on_land = False
                    st.markdown(f"The selected point is in the ocean.\n Please choose a location on land.")
                else:
                    # extend input_params with user_message
                    input_params['user_message'] = user_message
                    content_message = "Human request: {user_message} \n " + content_message
                    st.markdown(f"{input_params['location_str_for_print']}")
                    if input_params['is_inland_water']:
                        st.markdown(f"""{input_params['water_body_status']}: Our analyses are currently only meant for land areas. Please select another location for a better result.""")

        # SIMPLIFIED PROCESSING - NO DISPLAY HERE!
        if is_on_land:        
            progress_area = st.empty()  # This will display progress updates
            
            # Create temporary containers for streaming (not for final display)
            temp_result_container = st.empty()
            temp_reference_container = st.empty()
            
            # Initialize the spinner outside, but we'll use our own progress messages
            with st.spinner("Processing your request..."):
                # Create StreamHandler with temporary components
                stream_handler = StreamHandler(temp_result_container, temp_reference_container)

                # Add a method to update the progress area
                def update_progress_ui(message):
                    progress_area.info(message)

                # Attach this method to your StreamHandler
                stream_handler.update_progress = update_progress_ui

                # Now call llm_request with this enhanced stream_handler
                if not skip_llm_call:
                    output, input_params, content_message = llm_request(
                        content_message, input_params, config, api_key, api_key_local, 
                        stream_handler, ipcc_rag_ready, ipcc_rag_db, 
                        general_rag_ready, general_rag_db, data_pocket,
                        references=references
                    )
            
<<<<<<< HEAD
            # Clear the progress area and temporary containers after completion
            progress_area.empty()
            temp_result_container.empty()
            temp_reference_container.empty()
=======
                        # Now call llm_request with this enhanced stream_handler
                        if not skip_llm_call:
                            output, input_params, content_message, combine_agent_prompt_text = llm_request(
                                content_message, input_params, config, api_key, api_key_local, 
                                stream_handler, ipcc_rag_ready, ipcc_rag_db, 
                                general_rag_ready, general_rag_db, data_pocket,
                                references=references
                            )
>>>>>>> 2cadd232
            
            # Store results in session state
            if not skip_llm_call and 'output' in locals() and output:
                st.session_state['last_output'] = output
                st.session_state['last_input_params'] = input_params
                st.session_state['last_figs'] = data_pocket.figs
                st.session_state['last_references'] = references
                st.session_state['last_show_add_info'] = show_add_info
                st.session_state['last_climatemodel_name'] = climatemodel_name
                
    # DISPLAY LOGIC - OUTSIDE OF SUBMIT BUTTON BLOCK
    # This will show the report whenever it exists in session state
    if 'last_output' in st.session_state and st.session_state['last_output']:
        # Get show_add_info from session state
        show_add_info_display = st.session_state.get('last_show_add_info', False)
        
        if show_add_info_display:
            tab_text, tab_add, tab_refs = st.tabs(["Report", "Additional information", "References"])
        else:
            tab_text, tab_refs = st.tabs(["Report", "References"])
        
        with tab_text:
            st.markdown(st.session_state['last_output'])
        
        with tab_refs:
            if 'last_references' in st.session_state and st.session_state['last_references']:
                for ref in st.session_state['last_references'].get('used', []):
                    st.markdown(f"- {ref}")
        
        if show_add_info_display:
            with tab_add:
                stored_input_params = st.session_state.get('last_input_params', {})
                stored_figs = st.session_state.get('last_figs', {})
                stored_climatemodel_name = st.session_state.get('last_climatemodel_name', 'unknown')
                
                st.subheader("Additional information", divider='rainbow')
                if 'lat' in stored_input_params and 'lon' in stored_input_params:
                    st.markdown(f"**Coordinates:** {stored_input_params['lat']}, {stored_input_params['lon']}")
                if 'elevation' in stored_input_params:
                    st.markdown(f"**Elevation:** {stored_input_params['elevation']} m")
                if 'current_land_use' in stored_input_params:  
                    st.markdown(f"**Current land use:** {stored_input_params['current_land_use']}")
                if 'soil' in stored_input_params:
                    st.markdown(f"**Soil type:** {stored_input_params['soil']}")
                if 'biodiv' in stored_input_params:    
                    st.markdown(f"**Occuring species:** {stored_input_params['biodiv']}")
                if 'distance_to_coastline' in stored_input_params:  
                    st.markdown(f"**Distance to the shore:** {round(float(stored_input_params['distance_to_coastline']), 2)} m")
                
                # Climate Data
                if (not config.get('use_high_resolution_climate_model', False)) and ('df_data' in data_pocket.df and data_pocket.df['df_data'] is not None):
                    df_data = data_pocket.df['df_data']
                    st.markdown("**Climate data:**")
                    st.markdown(
                        "Near surface temperature (in °C)",
                    )
                    st.line_chart(
                        df_data,
                        x="Month",
                        y=["Present Day Temperature", "Future Temperature"],
                        color=["#1f77b4", "#d62728"],
                    )
                    st.markdown(
                        "Precipitation (in mm)",
                    )
                    st.line_chart(
                        df_data,
                        x="Month",
                        y=["Present Day Precipitation", "Future Precipitation"],
                        color=["#1f77b4", "#d62728"],
                    )
                    st.markdown(
                        "Wind speed (in m*s-1)",
                    )
                    st.line_chart(
                        df_data,
                        x="Month",
                        y=["Present Day Wind Speed", "Future Wind Speed"],
                        color=["#1f77b4", "#d62728"],
                    )
                    # Determine the model information string based on climatemodel_name
                    if stored_climatemodel_name == 'AWI_CM':
                        model_info = 'AWI-CM-1-1-MR, scenarios: historical and SSP5-8.5'
                    elif stored_climatemodel_name == 'tco1279':
                        model_info = 'AWI-CM-3 TCo1279_DART, scenarios: historical (2000-2009) and SSP5-8.5 (2090-2099)'
                    elif stored_climatemodel_name == 'tco319':
                        model_info = 'AWI-CM-3 TCo319_DART, scenarios: historical (2000-2009), and SSP5-8.5 (2090-2099)'
                    else:
                        model_info = 'unknown climate model'

                    with st.expander("Source"):
                        st.markdown(model_info)

                if config.get('use_high_resolution_climate_model', False):
                    to_plot = False
                    try:                             
                        df_list = data_pocket.data['high_res_climate']['df_list']
                        to_plot = True
                    except Exception as e:
                        logger.warning(f"Error by getting high resolution climate data from data pocket: {e}")
                    if to_plot:    
                        figs_climate = plot_climate_data(df_list)
                        st.markdown("**Climate data:**")
                        for fig_dict in figs_climate:
                            st.pyplot(fig_dict['fig'])
                        
                        with st.expander("Source"):
                            st.markdown(figs_climate[0]['source'])

                # Natural Hazards
                if 'haz_fig' in stored_figs:
                    st.markdown("**Natural hazards:**")
                    st.pyplot(stored_figs['haz_fig']['fig'])
                    with st.expander("Source"):
                        st.markdown(stored_figs['haz_fig']['source'])

                # Population Data
                if 'population_plot' in stored_figs:
                    st.markdown("**Population Data:**")
                    st.pyplot(stored_figs['population_plot']['fig'])
                    with st.expander("Source"):
                        st.markdown(stored_figs['population_plot']['source'])
        
        # Download buttons
        st.markdown("---")  # Add a separator
        
        # Get data from session state
        stored_output = st.session_state['last_output']
        stored_input_params = st.session_state.get('last_input_params', {})
        stored_figs = st.session_state.get('last_figs', {})
        stored_references = st.session_state.get('last_references', {})
        
        # Prepare both text and PDF content
        download_content_text = prepare_download_content(
            stored_output, stored_input_params, stored_figs, data_pocket, stored_references
        )
        
        download_content_pdf = prepare_pdf_content(
            stored_output, stored_input_params, stored_figs, data_pocket, stored_references
        )
        
        # Create download buttons with centered layout
        col1, col2, col3, col4, col5 = st.columns([1, 2, 0.5, 2, 1])
        with col2:
            timestamp = datetime.now().strftime('%Y%m%d_%H%M%S')
            filename_pdf = f"climsight_report_{timestamp}.pdf"
            
            st.download_button(
                label="📥 Download PDF Report",
                data=download_content_pdf,
                file_name=filename_pdf,
                mime="application/pdf",
                help="Download the complete analysis report as a PDF file",
                key=f"download_button_pdf_{timestamp}"
            )
        
        with col4:
            filename_txt = f"climsight_report_{timestamp}.txt"
            
            st.download_button(
                label="📄 Download Text Report",
                data=download_content_text,
                file_name=filename_txt,
                mime="text/plain",
                help="Download the complete analysis report as a text file",
                key=f"download_button_txt_{timestamp}"
            )
                            
    return<|MERGE_RESOLUTION|>--- conflicted
+++ resolved
@@ -245,28 +245,17 @@
 
                 # Now call llm_request with this enhanced stream_handler
                 if not skip_llm_call:
-                    output, input_params, content_message = llm_request(
+                    output, input_params, content_message, combine_agent_prompt_text = llm_request(
                         content_message, input_params, config, api_key, api_key_local, 
                         stream_handler, ipcc_rag_ready, ipcc_rag_db, 
                         general_rag_ready, general_rag_db, data_pocket,
                         references=references
                     )
             
-<<<<<<< HEAD
             # Clear the progress area and temporary containers after completion
             progress_area.empty()
             temp_result_container.empty()
             temp_reference_container.empty()
-=======
-                        # Now call llm_request with this enhanced stream_handler
-                        if not skip_llm_call:
-                            output, input_params, content_message, combine_agent_prompt_text = llm_request(
-                                content_message, input_params, config, api_key, api_key_local, 
-                                stream_handler, ipcc_rag_ready, ipcc_rag_db, 
-                                general_rag_ready, general_rag_db, data_pocket,
-                                references=references
-                            )
->>>>>>> 2cadd232
             
             # Store results in session state
             if not skip_llm_call and 'output' in locals() and output:
