--- conflicted
+++ resolved
@@ -56,11 +56,8 @@
    plot_disaster_counts
 )
 
-<<<<<<< HEAD
 config_path = os.getenv('CONFIG_PATH', 'config*.yml')
-=======
-config_path = os.getenv('CONFIG_PATH', 'config.yml')
->>>>>>> 760698d9
+
 # print(config_path)
 with open(config_path, 'r') as file:
     config = yaml.safe_load(file)
