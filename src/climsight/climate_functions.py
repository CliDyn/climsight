--- conflicted
+++ resolved
@@ -28,7 +28,6 @@
     """   
     try:
         data_path = config['data_settings']['data_path']
-<<<<<<< HEAD
         climatemodel_name = config['climatemodel_name']
         historical_pattern = config['data_settings']['historical']
         projection_pattern = config['data_settings']['projection']
@@ -46,26 +45,15 @@
         if hist_files and climatemodel_name != "AWI_CM":
             hist = xr.open_mfdataset(hist_files, concat_dim='time_counter', combine='nested')
         elif hist_files and climatemodel_name == 'AWI_CM':
-=======
-        historical_pattern = config['data_settings']['historical']
-        projection_pattern = config['data_settings']['projection']
-
-        hist_files = glob.glob(os.path.join(data_path, f"*{historical_pattern}*.nc"))
-        future_files = glob.glob(os.path.join(data_path, f"*{projection_pattern}*.nc"))
-
-        if hist_files:
->>>>>>> d99f0c54
+
             hist = xr.open_mfdataset(hist_files, combine='by_coords', compat='override')
         else:
             raise FileNotFoundError(f"No historical files found matching pattern {historical_pattern} in {data_path}")
 
-<<<<<<< HEAD
         if future_files and climatemodel_name != 'AWI_CM':
             future = xr.open_mfdataset(future_files, concat_dim='time_counter', combine='nested')
         elif future_files and climatemodel_name == 'AWI_CM':
-=======
-        if future_files:
->>>>>>> d99f0c54
+
             future = xr.open_mfdataset(future_files, combine='by_coords', compat='override')
         else:
             raise FileNotFoundError(f"No projection files found matching pattern {projection_pattern} in {data_path}")
@@ -123,7 +111,6 @@
         hist_data = convert_to_mm_per_month(hist_data)
         future_data = convert_to_mm_per_month(future_data)
         print(f"Converted precipitation from kg/m^2/s to mm/month.")
-<<<<<<< HEAD
     elif 'm' in hist_units: # this is not perfectly handled yet, but the awi-cm-3 tco... data comes in unit m but is actually m^2/s
         hist_data = convert_to_mm_per_month(hist_data) * 1000
         future_data = convert_to_mm_per_month(future_data) * 1000
@@ -131,18 +118,12 @@
         # hist_data /= 100
         # future_data /= 100
         # print(f"Converted precipitation from m/month to mm/month.") 
-=======
-    elif 'm' in hist_units:
-        hist_data /= 100
-        future_data /= 100
-        print(f"Converted precipitation from m/month to mm/month.")
->>>>>>> d99f0c54
+
     elif 'mm' not in hist_units:  # Check if not already in Celsius
         warnings.warn(f"Unexpected precipitation units: {hist_units}. Please check the unit manually.")
         print(f"Units found: {hist_units}")
     return hist_data, future_data
 
-<<<<<<< HEAD
 def process_data(data):
     """
     Processes the given data by squeezing out singleton dimensions, ensuring the 
@@ -164,8 +145,6 @@
 
     return processed_data
 
-=======
->>>>>>> d99f0c54
 def extract_climate_data(lat, lon, hist, future, config):
     """
     Extracts climate data for a given latitude and longitude from historical and future datasets.
@@ -201,17 +180,10 @@
         #     hist_data = hist_data.groupby('time.month').mean('time')  # Averaging over 'time' assuming data includes multiple years
         #     future_data = future_data.groupby('time.month').mean('time')
 
-<<<<<<< HEAD
         # Check if data is in unusual format and reshape if necessary 
         hist_data = process_data(hist_data)
         future_data = process_data(future_data)
-=======
-        # Check if data is in unusual format and reshape if necessary (only for AWI_CM files currently neccessary)
-        if hist_data.values.shape == (1, 1, 12):
-            hist_data = hist_data.squeeze()  # this removes dimensions of size 1
-        if future_data.values.shape == (1, 1,12):
-            future_data = future_data.squeeze()
->>>>>>> d99f0c54
+
 
         # Get units for both projections
         hist_units = hist_data.attrs.get('units', '')
