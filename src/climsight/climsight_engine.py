"""
Engine for Climsight: This module contains functions that combine environmental and 
climate data based on latitude and longitude. It constructs prompts for language 
learning model (LLM) queries and handles the interaction with the LLM to generate 
responses based on the input data.

The main inputs include latitude, longitude, and a user_message. Data such as historical 
and future data (from climate models) can be provided with pre_data. By default, 
pre_data is an empty dictionary, and data will be loaded anew each time.
The config parameter is a configuration dictionary; if not provided, it will be 
loaded again from a YAML file.

"""
import yaml
import os
import logging
# import classes for climsight
from stream_handler import StreamHandler
import pandas as pd
from data_container import DataContainer

# import langchain functions
# from langchain_community.chat_models import ChatOpenAI
from langchain.chains import LLMChain
from langchain.prompts.chat import (
    ChatPromptTemplate,
    SystemMessagePromptTemplate,
    HumanMessagePromptTemplate,
)
# import components for used by agent
from pydantic import BaseModel
#from typing import Annotated
from typing import Sequence
#import operator
#from langchain_core.messages import BaseMessage
from langgraph.graph import END, StateGraph, START

# import RAG components
from langchain_chroma import Chroma
from langchain_openai.embeddings import OpenAIEmbeddings
from langchain_core.prompts import PromptTemplate
from langchain_core.output_parsers import StrOutputParser
from langchain_core.runnables import RunnablePassthrough
from langchain_core.runnables import RunnableLambda
from langchain_openai import ChatOpenAI

from rag import query_rag
from typing import Optional, Literal, Union, List

# import climsight classes
from climsight_classes import AgentState

# import smart_agent
from smart_agent import smart_agent

# import climsight functions
from geo_functions import (
   get_location,
   where_is_point,
   get_adress_string,
   get_location_details,
   closest_shore_distance,
   get_elevation_from_api,
   fetch_land_use,
   get_soil_from_api,
   is_point_onland,
   is_point_in_inlandwater
 )
from environmental_functions import (
   fetch_biodiversity,
   load_nat_haz_data,
   filter_events_within_square,
   plot_disaster_counts
)

from climate_functions import (
   load_data,
   extract_climate_data
)
from economic_functions import (
   get_population,
   plot_population,
   x_year_mean_population   
)

logger = logging.getLogger(__name__)
logging.basicConfig(
   filename='climsight.log',
   level=logging.INFO,
   format='%(asctime)s - %(name)s - %(levelname)s - %(message)s',
   datefmt='%Y-%m-%d %H:%M:%S'
)

def location_request(config, lat, lon):
    content_message = None
    input_params = None 

    # ----- Check input types ------------
    if not isinstance(lat, float) or not isinstance(lon, float):
        logging.error(f"lat and lon must be floats in clim_request(...) ")
        raise TypeError("lat and lon must be floats")
    # Config
    try:
        natural_e_path = config['natural_e_path']
    except KeyError as e:
        logging.error(f"Missing configuration key: {e}")
        raise RuntimeError(f"Missing configuration key: {e}")
       
    ##  =================== prepare data ==================
    logger.debug(f"is_point_onland : {lat}, {lon}")        
    try:
        is_on_land, water_body_status = is_point_onland(lat, lon, natural_e_path)
    except Exception as e:
        logging.error(f"Unexpected error in is_point_onland: {e}")
        raise RuntimeError(f"Unexpected error in is_point_onland: {e}")

    ######################## Here is a critical point ######################
    
    if not is_on_land:
        return content_message, input_params
    ######################## Here is a critical point ######################
    ##  ===== location
    logger.debug(f"Retrieving location from: {lat}, {lon}")        
    try:
        location = get_location(lat, lon)
    except Exception as e:
        logging.error(f"Unexpected error in get_location: {e}")
        raise RuntimeError(f"Unexpected error in get_location: {e}")
    ##  == adress 
    logger.debug(f"get_adress_string from: {lat}, {lon}")        
    try:
        location_str, location_str_for_print, country = get_adress_string(location)
    except Exception as e:
        logging.error(f"Unexpected error in get_adress_string: {e}")
        raise RuntimeError(f"Unexpected error in get_adress_string: {e}")

    logger.debug(f"is_point_onland from: {lat}, {lon}")            
    try:
        is_inland_water, water_body_status = is_point_in_inlandwater(lat, lon)
    except Exception as e:
        logging.error(f"Unexpected error in where_is_point: {e}")
        raise RuntimeError(f"Unexpected error in where_is_point: {e}")

    ##  == location details
    logger.debug(f"get_location_details")            
    try:
        add_properties = get_location_details(location)
    except Exception as e:
        logging.error(f"Unexpected error in get_location_details: {e}")
        raise RuntimeError(f"Unexpected error in get_location_details: {e}")
    
    content_message = """
        Location: latitude = {lat}, longitude = {lon} \n
        Adress: {location_str} \n
        Where is this point?: {water_body_status} \n
        Additional location information: {add_properties} \n
        """        
    input_params = {
        "lat": str(lat),
        "lon": str(lon),
        "location_str": location_str,
        "water_body_status": water_body_status,
        "add_properties": add_properties,
        "location_str_for_print": location_str_for_print,
        "is_inland_water": is_inland_water,
        "country": country
    }         
    return content_message, input_params


def forming_request(config, lat, lon, user_message, data={}, show_add_info=True):
    '''
    Inputs:
    - config (dict): Configuration 
    - lat (float): Latitude of the location to analyze.
    - lon (float): Longitude of the location to analyze.
    - user_message (string): Question for the LLM.
    - data (dict): Preloaded data, default is an empty dictionary.
    - show_add_info (bool): add additional info, here plot fiugures
    be aware that data could be modified  by this function
    
    Outputs:
    - several yields 
    - final return: content_message, input_params, df_data, figs, data
    
    How to call it in wrapers (strealit, terminal, ... )
        logger = logging.getLogger(__name__)
        logging.basicConfig( ...
        lat, lon, user_message = ...
        stream_handler = StreamHandler(...)

        generator = clim_request(lat, lon, user_message, stream_handler)

        while True:
        try:
            # Get the next intermediate result from the generator
            result = next(generator)
            print(f"Intermediate result: {result}")
        except StopIteration as e:
            # The generator is exhausted, and e.value contains the final result
            final_result = e.value
            print(f"Final result: {final_result}")
            break
    '''
    
    # ----- Check input types ------------
    if not isinstance(lat, float) or not isinstance(lon, float):
        logging.error(f"lat and lon must be floats in clim_request(...) ")
        raise TypeError("lat and lon must be floats")
   
    if not isinstance(user_message, str):
        logging.error(f"user_message must be a string in clim_request(...) ")
        raise TypeError("user_message must be a string")

    # Config
    try:
        data_path = config['data_settings']['data_path']
        coastline_shapefile = config['coastline_shapefile']
        haz_path = config['haz_path']
        pop_path = config['pop_path']
        distance_from_event = config['distance_from_event']
        year_step = config['year_step']
        start_year = config['start_year']
        end_year = config['end_year']
        natural_e_path = config['natural_e_path']
    except KeyError as e:
        logging.error(f"Missing configuration key: {e}")
        raise RuntimeError(f"Missing configuration key: {e}")
        
    # data
    datakeys = list(data)
    if 'hist' and 'future' not in datakeys:
        logger.info(f"reading data from: {data_path}")        
        yield f"reading data"
        hist, future = load_data(config)
        data['hist'] = hist
        data['future'] = future
    else:
        logger.info(f"Data are preloaded in data dict")                
        hist, future = data['hist'], data['future']
        
    #content_message defined below now

    ##  =================== prepare data ==================
    logger.debug(f"is_point_onland : {lat}, {lon}")        
    try:
        is_on_land, water_body_status = is_point_onland(lat, lon, natural_e_path)
    except Exception as e:
        logging.error(f"Unexpected error in is_point_onland: {e}")
        raise RuntimeError(f"Unexpected error in is_point_onland: {e}")

    ######################## Here is a critical point ######################
    if not is_on_land:
        return "Error: point_is_in_ocean"
    ######################## Here is a critical point ######################
        
    ##  ===== location
    logger.debug(f"Retrieving location from: {lat}, {lon}")        
    try:
        location = get_location(lat, lon)
    except Exception as e:
        logging.error(f"Unexpected error in get_location: {e}")
        raise RuntimeError(f"Unexpected error in get_location: {e}")
    ##  == adress 
    logger.debug(f"get_adress_string from: {lat}, {lon}")        
    try:
        location_str, location_str_for_print, country = get_adress_string(location)
    except Exception as e:
        logging.error(f"Unexpected error in get_adress_string: {e}")
        raise RuntimeError(f"Unexpected error in get_adress_string: {e}")

    yield f"**Coordinates:** {round(lat, 4)}, {round(lon, 4)}"
    ##  == wet / dry
    # logger.debug(f"where_is_point from: {lat}, {lon}")            
    # try:
    #     is_on_land, in_lake, lake_name, near_river, river_name, water_body_status = where_is_point(lat, lon)
    # except Exception as e:
    #     logging.error(f"Unexpected error in where_is_point: {e}")
    #     raise RuntimeError(f"Unexpected error in where_is_point: {e}")
    logger.debug(f"is_point_onland from: {lat}, {lon}")            
    try:
        is_inland_water, water_body_status = is_point_in_inlandwater(lat, lon)
    except Exception as e:
        logging.error(f"Unexpected error in where_is_point: {e}")
        raise RuntimeError(f"Unexpected error in where_is_point: {e}")

    
    
    ##  == location details
    logger.debug(f"get_location_details")            
    try:
        add_properties = get_location_details(location)
    except Exception as e:
        logging.error(f"Unexpected error in get_location_details: {e}")
        raise RuntimeError(f"Unexpected error in get_location_details: {e}")
    
    #if is_on_land:  We already have return if is_on_land
    if not is_inland_water:
        yield f"{location_str_for_print}"            
        pass
    if is_inland_water:
        yield f"{water_body_status} Our analyses are currently only meant for land areas. Please select another location for a better result."
        #yield f"You have choose {'lake ' + lake_name if lake_name else 'a lake'}. Our analyses are currently only meant for land areas. Please select another location for a better result."
        logging.info(f"location in inland water: water_body_status= {water_body_status}")
            
        #if near_river:
        #    yield f"You have choose on a place that might be in {'the river ' + river_name if river_name else 'a river'}. Our analyses are currently only meant for land areas. Please select another location for a better result."              
        #    logging.info(f"location in {'the river ' + river_name if river_name else 'a river'}")            
    # else:
    #     yield f"You have selected a place somewhere in the ocean. Our analyses are currently only meant for land areas. Please select another location for a better result."
    #     logging.info(f"place somewhere in the ocean")
    #     country = None
    #     location_str = None
    #     add_properties = None
    ##  == elevation
    logger.debug(f"get_elevation_from_api from: {lat}, {lon}")        
    try:
        elevation = get_elevation_from_api(lat, lon)
    except Exception as e:
        elevation = "Not known"
        logging.exception(f"elevation = Not known: {e}")
    ##  == land use        
    logger.debug(f"fetch_land_use from: {lat}, {lon}")        
    try:
        land_use_data = fetch_land_use(lon, lat)
    except Exception as e:
        land_use_data = "Not known"
        logging.exception(f"land_use_data = Not known: {e}")

    logger.debug(f"get current_land_use from land_use_data")              
    try:
        current_land_use = land_use_data["elements"][0]["tags"]["landuse"]
    except Exception as e:
        current_land_use = "Not known"
        logging.exception(f"{e}. Continue with: current_land_use = Not known")
    ##  == soil
    logger.debug(f"get current_land_use from land_use_data")              
    try:
        soil = get_soil_from_api(lat, lon)
    except Exception as e:
        soil = "Not known"
        logging.exception(f"soil = Not known: {e}")
    ##  == biodiversity
    logger.debug(f"fetch_biodiversity from: {round(lat), round(lon)}")              
    try:
        biodiv = fetch_biodiversity(round(lat), round(lon))
    except Exception as e:
        biodiv = "Not known"
        logging.error(f"Unexpected error in fetch_biodiversity: {e}")
    ##  == coast distance
    logger.debug(f"closest_shore_distance from: {lat, lon}")              
    try:
        distance_to_coastline = closest_shore_distance(lat, lon, coastline_shapefile)
    except Exception as e:
        distance_to_coastline = "Not known"
        logging.error(f"Unexpected error in closest_shore_distance: {e}")

    ##  =================== climate data 
    ## == create pandas dataframe
    logger.debug(f"extract_climate_data for: {lat, lon}")              
    try:
        df_data, data_dict = extract_climate_data(lat, lon, hist, future, config)
    except Exception as e:
        logging.error(f"Unexpected error in extract_climate_data: {e}")
        raise RuntimeError(f"Unexpected error in extract_climate_data: {e}")
    ## == hazards
    logger.debug(f"filter_events_within_square for: {lat, lon}")              
    try:
        filtered_events_square, promt_hazard_data = filter_events_within_square(lat, lon, haz_path, distance_from_event)
    except Exception as e:
        logging.error(f"Unexpected error in filter_events_within_square: {e}")
        raise RuntimeError(f"Unexpected error in filter_events_within_square: {e}")
    ## == population
    logger.debug(f"x_year_mean_population for: {pop_path, country}")              
    try:
        population = x_year_mean_population(pop_path, country, year_step=year_step, start_year=start_year, end_year=end_year)
    except Exception as e:
        logging.error(f"Unexpected error in filter_events_within_square: {e}")
        raise RuntimeError(f"Unexpected error in filter_events_within_square: {e}")

    ##  ===================  plotting      =========================   
    if show_add_info:
        figs = {}
        
        logger.debug(f"plot_disaster_counts for filtered_events_square")              
        try:
            haz_fig = plot_disaster_counts(filtered_events_square)
            source = '''
                        *The GDIS data descriptor*  
                        Rosvold, E.L., Buhaug, H. GDIS, a global dataset of geocoded disaster locations. Sci Data 8,
                        61 (2021). https://doi.org/10.1038/s41597-021-00846-6  
                        *The GDIS dataset*  
                        Rosvold, E. and H. Buhaug. 2021. Geocoded disaster (GDIS) dataset. Palisades, NY: NASA
                        Socioeconomic Data and Applications Center (SEDAC). https://doi.org/10.7927/zz3b-8y61.
                        Accessed DAY MONTH YEAR.  
                        *The EM-DAT dataset*  
                        Guha-Sapir, Debarati, Below, Regina, & Hoyois, Philippe (2014). EM-DAT: International
                        disaster database. Centre for Research on the Epidemiology of Disasters (CRED).
                    '''
            if not (haz_fig is None):
                figs['haz_fig'] = {'fig':haz_fig,'source':source}
        except Exception as e:
            logging.error(f"Unexpected error in plot_disaster_counts: {e}")
            raise RuntimeError(f"Unexpected error in plot_disaster_counts: {e}")

        logger.debug(f"plot_population for: {pop_path, country}")              
        try:
            population_plot = plot_population(pop_path, country)
            source = '''
                    United Nations, Department of Economic and Social Affairs, Population Division (2022). World Population Prospects 2022, Online Edition. 
                    Accessible at: https://population.un.org/wpp/Download/Standard/CSV/.
                    '''
            if not (population_plot is None):
                figs['population_plot'] = {'fig':population_plot,'source':source}        
        except Exception as e:
            logging.error(f"Unexpected error in population_plot: {e}")
            raise RuntimeError(f"Unexpected error in population_plot: {e}")       
        
        

    ## == policy IS NOT IN USE
    policy = ""
    
    content_message = """{user_message} \n \
        Location: latitude = {lat}, longitude = {lon} \n
        Adress: {location_str} \n
        Where is this point?: {water_body_status} \n
        Policy: {policy} \n
        Additional location information: {add_properties} \n
        Distance to the closest coastline: {distance_to_coastline} \n
        Elevation above sea level: {elevation} \n
        Current landuse: {current_land_use} \n
        Current soil type: {soil} \n
        Occuring species: {biodiv} \n
        Current mean monthly temperature for each month: {hist_temp_str} \n
        Future monthly temperatures for each month at the location: {future_temp_str}\n
        Current precipitation flux (mm/month): {hist_pr_str} \n
        Future precipitation flux (mm/month): {future_pr_str} \n
        Current u wind component (in m/s): {hist_uas_str} \n
        Future u wind component (in m/s): {future_uas_str} \n
        Current v wind component (in m/s): {hist_vas_str} \n
        Future v wind component (in m/s): {future_vas_str} \n
        Natural hazards: {nat_hazards} \n
        Population data: {population} \n
        """        
    input_params = {
        "user_message": user_message,
        "lat": str(lat),
        "lon": str(lon),
        "location_str": location_str,
        "water_body_status": water_body_status,
        "add_properties": add_properties,
        "policy": policy,
        "distance_to_coastline": str(distance_to_coastline),
        "elevation": str(elevation),
        "current_land_use": current_land_use,
        "soil": soil,
        "biodiv": biodiv,
        "hist_temp_str": data_dict["hist_Temperature"],
        "future_temp_str": data_dict["future_Temperature"],
        "hist_pr_str": data_dict["hist_Precipitation"],
        "future_pr_str": data_dict["future_Precipitation"],
        "hist_uas_str": data_dict["hist_u_wind"],
        "future_uas_str": data_dict["future_u_wind"],
        "hist_vas_str": data_dict["hist_v_wind"],
        "future_vas_str": data_dict["future_v_wind"],
        "nat_hazards": promt_hazard_data,
        "population": population,
    }               
    return content_message, input_params, df_data, figs, data

def llm_request(content_message, input_params, config, api_key, stream_handler, ipcc_rag_ready, ipcc_rag_db, general_rag_ready, general_rag_db, data_pocket):
    """
    Handles LLM requests based on the mode specified in the configuration.

    Parameters:
    - content_message (str): The message content for the LLM.
    - input_params (dict): Input parameters for the LLM request.
    - config (dict): Configuration settings, including 'llmModeKey'.
    - api_key (str): API key for the LLM service.
    - stream_handler (StreamHandler): An instance of the StreamHandler class, used for streaming responses from the LLM.
    - rag_ready (bool): A flag indicating whether the RAG database is ready and available for queries.
    - rag_db (Chroma or None): The loaded RAG database object, used to retrieve relevant documents for the LLM prompt.    

    Returns:
    output (any): The output from the LLM request.

    Raises:
    TypeError: If 'llmModeKey' in the config is not recognized.
    """
    if config['llmModeKey'] == "direct_llm":
        output = direct_llm_request(content_message, input_params, config, api_key, stream_handler, ipcc_rag_ready, ipcc_rag_db, general_rag_ready, general_rag_db)
    elif config['llmModeKey'] == "agent_llm":
        output = agent_llm_request(content_message, input_params, config, api_key, stream_handler, ipcc_rag_ready, ipcc_rag_db, general_rag_ready, general_rag_db, data_pocket)
    else:
        logging.error(f"Wrong llmModeKey in config file: {config['llmModeKey']}")
        raise TypeError(f"Wrong llmModeKey in config file: {config['llmModeKey']}")
    return output

def direct_llm_request(content_message, input_params, config, api_key, stream_handler, ipcc_rag_ready, ipcc_rag_db, general_rag_ready, general_rag_db):
    """
    Sends a request to the LLM with optional RAG integration and returns the generated response.

    Args:
    - content_message (str): The message or prompt to be sent to the LLM.
    - input_params (dict): A dictionary of input parameters for the LLM, including information such as latitude, longitude, and other context.
    - config (dict): Configuration settings for the LLM and RAG.
    - api_key (str): The OpenAI API key used to authenticate the LLM request.
    - stream_handler (StreamHandler): An instance of the StreamHandler class, used for streaming responses from the LLM.
    - rag_ready (bool): A flag indicating whether the RAG database is ready and available for queries.
    - rag_db (Chroma or None): The loaded RAG database object, used to retrieve relevant documents for the LLM prompt.

    Returns:
    - str: The response generated by the LLM based on the input message and parameters.
    """

    if not isinstance(stream_handler, StreamHandler):
        logging.error(f"stream_handler must be an instance of StreamHandler")
        raise TypeError("stream_handler must be an instance of StreamHandler")    
    
    ##  ===================  start with LLM =========================
    logging.info(f"Generating...")    

    ## === RAG integration === ##
    ipcc_rag_response = query_rag(input_params, config, api_key, ipcc_rag_ready, ipcc_rag_db)
    general_rag_response = query_rag(input_params, config, api_key, general_rag_ready, general_rag_db)
    logger.debug(f"IPCC RAG is:", ipcc_rag_response)
    logger.debug(f"General RAG is:", general_rag_response)

    # Combine RAG responses with source labels
    rag_response_parts = []
    if ipcc_rag_response and ipcc_rag_response != "None":
        rag_response_parts.append(f"Source: IPCC RAG\n{ipcc_rag_response}")
    if general_rag_response and general_rag_response != "None":
        rag_response_parts.append(f"Source: General RAG\n{general_rag_response}")

    if rag_response_parts:
        rag_response = "\n\n".join(rag_response_parts)
    else:
        rag_response = None

    # Check if rag_response is valid and not the string "None"
    if rag_response and rag_response != "None":
        content_message += f"\n        RAG(text) response:\n {rag_response}"
        input_params['rag_response'] = rag_response
    else:
        # Log the absence of a valid RAG response
        logger.info("RAG response is None. Proceeding without RAG context.")

    logger.debug(f"start ChatOpenAI, LLMChain ")                 
    llm = ChatOpenAI(
        openai_api_key=api_key,
        model_name=config['model_name'],
        streaming=True,
        callbacks=[stream_handler],
    )
    system_message_prompt = SystemMessagePromptTemplate.from_template(config['system_role'])
    human_message_prompt = HumanMessagePromptTemplate.from_template(content_message)
    chat_prompt = ChatPromptTemplate.from_messages(
        [system_message_prompt, human_message_prompt]
    )
    chain = LLMChain(
        llm=llm,
        prompt=chat_prompt,
        output_key="review",
        verbose=True,
    )

    logger.info("Calling LLM with configured chain.")
    logger.debug(f"call  LLM, chain.run ")                 
    # Pass the input_params dictionary to chain.run() using the ** operator
    output = chain.run(**input_params, verbose=True)
    logger.info("LLM request completed successfully.")

    return output

def agent_llm_request(content_message, input_params, config, api_key, stream_handler, ipcc_rag_ready, ipcc_rag_db, general_rag_ready, general_rag_db, data_pocket):
    # function similar to llm_request but with agent structure
    # agent is consist of supervisor and nod that is responsible to call RAG
    # supervisor need to decide if call RAG or not

    if not isinstance(stream_handler, StreamHandler):
        logging.error(f"stream_handler must be an instance of StreamHandler")
        raise TypeError("stream_handler must be an instance of StreamHandler")
    
    lat = float(input_params['lat']) # should be already present in input_params
    lon = float(input_params['lon']) # should be already present in input_params
    
    logger.info(f"start agent_request")
    
    llm_agent = ChatOpenAI(
        openai_api_key=api_key,
        model_name=config['model_name'],
    )
        # streaming=True,
        # callbacks=[stream_handler],    
    '''
    class AgentState(BaseModel):
        messages: Annotated[Sequence[BaseMessage], operator.add]  #not in use up to now
        user: str = "" #user question
        next: str = "" #list of next actions
        ipcc_rag_agent_response: str = ""
        general_rag_agent_response: str = ""
        data_agent_response: dict = {}
        zero_agent_response: dict = {}
        final_answser: str = ""
        content_message: str = ""
        input_params: dict = {}
        smart_agent_response: dict = {}
        # stream_handler: StreamHandler
    '''
               
    def zero_rag_agent(state: AgentState, figs = {}):
      
        logger.debug(f"get_elevation_from_api from: {lat}, {lon}")        
        try:
            elevation = get_elevation_from_api(lat, lon)
        except Exception as e:
            elevation = None
            logging.exception(f"elevation = Not known: {e}")
        ##  == land use        
        logger.debug(f"fetch_land_use from: {lat}, {lon}")        
        try:
            land_use_data = fetch_land_use(lon, lat)
        except Exception as e:
            land_use_data = None
            logging.exception(f"land_use_data = None: {e}")

        logger.debug(f"get current_land_use from land_use_data")              
        try:
            current_land_use = land_use_data["elements"][0]["tags"]["landuse"]
        except Exception as e:
            current_land_use = None
            logging.exception(f"{e}. Continue with: current_land_use = None")
        ##  == soil
        logger.debug(f"get current_land_use from land_use_data")              
        try:
            soil = get_soil_from_api(lat, lon)
        except Exception as e:
            soil = None
            logging.exception(f"soil = None: {e}")
        ##  == biodiversity
        logger.debug(f"fetch_biodiversity from: {round(lat), round(lon)}")              
        try:
            biodiv = fetch_biodiversity(round(lat), round(lon))
        except Exception as e:
            biodiv = None
            logging.error(f"Unexpected error in fetch_biodiversity: {e}")
        ##  == coast distance
        logger.debug(f"closest_shore_distance from: {lat, lon}")              
        try:
            distance_to_coastline = closest_shore_distance(lat, lon, config['coastline_shapefile'])
        except Exception as e:
            distance_to_coastline = None
            logging.error(f"Unexpected error in closest_shore_distance: {e}")

        ## == hazards
        logger.debug(f"filter_events_within_square for: {lat, lon}")              
        try:
            filtered_events_square, promt_hazard_data = filter_events_within_square(lat, lon, config['haz_path'], config['distance_from_event'])
        except Exception as e:
            promt_hazard_data = None
            filtered_events_square = None
            logging.error(f"Unexpected error in filter_events_within_square: {e}")
            raise RuntimeError(f"Unexpected error in filter_events_within_square: {e}")
              ## !!!!!!!!! raise should be changed to logging (add exceptions for ploting below)  
        ## == population
        logger.debug(f"x_year_mean_population for: {config['pop_path'], state.input_params['country']}")              
        try:
            population = x_year_mean_population(config['pop_path'], state.input_params['country'], 
                                                year_step=config['year_step'], start_year=config['start_year'], end_year=config['end_year'])
        except Exception as e:
            population = None
            logging.error(f"Unexpected error in filter_events_within_square: {e}")
            raise RuntimeError(f"Unexpected error in filter_events_within_square: {e}")
            ## !!!!!!!!! raise should be changed to logging (add exceptions for ploting below)  

        
        zero_agent_response = {}
        zero_agent_response['input_params'] = {}
        zero_agent_response['content_message'] = ""
        if elevation:
            zero_agent_response['input_params']['elevation'] = str(elevation)
            zero_agent_response['content_message'] += "Elevation above sea level: {elevation} \n"
        if current_land_use:
            zero_agent_response['input_params']['current_land_use'] = current_land_use
            zero_agent_response['content_message'] += "Current landuse: {current_land_use} \n"  
        if soil:
            zero_agent_response['input_params']['soil'] = soil
            zero_agent_response['content_message'] += "Current soil type: {soil} \n"        
        if biodiv:
            zero_agent_response['input_params']['biodiv'] = biodiv
            zero_agent_response['content_message'] += "Occuring species: {biodiv} \n"                    
        if distance_to_coastline:
            zero_agent_response['input_params']['distance_to_coastline'] = str(distance_to_coastline)
            zero_agent_response['content_message'] += "Distance to the closest coastline: {distance_to_coastline} \n"     
        if promt_hazard_data is not None:
            zero_agent_response['input_params']['nat_hazards'] = promt_hazard_data
            zero_agent_response['content_message'] += "Natural hazards: {nat_hazards} \n"    
        if population is not None:
            zero_agent_response['input_params']['population'] = population
            zero_agent_response['content_message'] += "Population data: {population} \n"                               

        ##  ===================  plotting      =========================   
        if config['show_add_info']:
            logger.debug(f"plot_disaster_counts for filtered_events_square")              
            try:
                haz_fig = plot_disaster_counts(filtered_events_square)
                source = '''
                            *The GDIS data descriptor*  
                            Rosvold, E.L., Buhaug, H. GDIS, a global dataset of geocoded disaster locations. Sci Data 8,
                            61 (2021). https://doi.org/10.1038/s41597-021-00846-6  
                            *The GDIS dataset*  
                            Rosvold, E. and H. Buhaug. 2021. Geocoded disaster (GDIS) dataset. Palisades, NY: NASA
                            Socioeconomic Data and Applications Center (SEDAC). https://doi.org/10.7927/zz3b-8y61.
                            Accessed DAY MONTH YEAR.  
                            *The EM-DAT dataset*  
                            Guha-Sapir, Debarati, Below, Regina, & Hoyois, Philippe (2014). EM-DAT: International
                            disaster database. Centre for Research on the Epidemiology of Disasters (CRED).
                        '''
                if not (haz_fig is None):
                    figs['haz_fig'] = {'fig':haz_fig,'source':source}
            except Exception as e:
                logging.error(f"Unexpected error in plot_disaster_counts: {e}")
                raise RuntimeError(f"Unexpected error in plot_disaster_counts: {e}")

            logger.debug(f"plot_population for: {config['pop_path'], state.input_params['country'] }")              
            try:
                population_plot = plot_population(config['pop_path'], state.input_params['country'] )
                source = '''
                        United Nations, Department of Economic and Social Affairs, Population Division (2022). World Population Prospects 2022, Online Edition. 
                        Accessible at: https://population.un.org/wpp/Download/Standard/CSV/.
                        '''
                if not (population_plot is None):
                    figs['population_plot'] = {'fig':population_plot,'source':source}        
            except Exception as e:
                logging.error(f"Unexpected error in population_plot: {e}")
                raise RuntimeError(f"Unexpected error in population_plot: {e}")    
        
        return {'zero_agent_response': zero_agent_response}
                    
    def data_agent(state: AgentState, data={}, df={}):
        # data
        # config, lat, lon  -  from the outer function (agent_clim_request(config,...))
        datakeys = list(data)
        if 'hist' and 'future' not in datakeys:
            logger.info(f"reading data from: {config['data_settings']['data_path']}")        
            data['hist'], data['future'] = load_data(config)
        else:
            logger.info(f"Data are preloaded in data dict")                

        ## == create pandas dataframe
        logger.debug(f"extract_climate_data for: {lat, lon}")              
        try:
            df_data_local, data_dict = extract_climate_data(lat, lon, data['hist'], data['future'], config)
            df['df_data'] = df_data_local
        except Exception as e:
            logging.error(f"Unexpected error in extract_climate_data: {e}")
            raise RuntimeError(f"Unexpected error in extract_climate_data: {e}")        
        
        data_agent_response = {}
        data_agent_response['input_params'] = {}
        data_agent_response['content_message'] = ""

        data_agent_response['input_params']["hist_temp_str"]   = data_dict["hist_Temperature"],
        data_agent_response['input_params']["future_temp_str"] = data_dict["future_Temperature"],
        data_agent_response['input_params']["hist_pr_str"]     = data_dict["hist_Precipitation"],
        data_agent_response['input_params']["future_pr_str"]   = data_dict["future_Precipitation"],
        data_agent_response['input_params']["hist_uas_str"]    = data_dict["hist_u_wind"],
        data_agent_response['input_params']["future_uas_str"]  = data_dict["future_u_wind"],
        data_agent_response['input_params']["hist_vas_str"]    = data_dict["hist_v_wind"],
        data_agent_response['input_params']["future_vas_str"]  = data_dict["future_v_wind"],       
        data_agent_response['content_message'] += """\n
        Current mean monthly temperature for each month: {hist_temp_str} \n
        Future monthly temperatures for each month at the location: {future_temp_str}\n
        Current precipitation flux (mm/month): {hist_pr_str} \n
        Future precipitation flux (mm/month): {future_pr_str} \n
        Current u wind component (in m/s): {hist_uas_str} \n
        Future u wind component (in m/s): {future_uas_str} \n
        Current v wind component (in m/s): {hist_vas_str} \n
        Future v wind component (in m/s): {future_vas_str} \n """
        
        logger.info(f"Data agent in work.")

        return {'data_agent_response': data_agent_response}

      
    def ipcc_rag_agent(state: AgentState):
        ## === RAG integration === ##
        logger.info(f"IPCC RAG agent in work.")
        ipcc_rag_response = query_rag(input_params, config, api_key, ipcc_rag_ready, ipcc_rag_db)
        # logger.info(f"IPCC RAG says: {ipcc_rag_response}")
        return {'ipcc_rag_agent_response': ipcc_rag_response}

    def general_rag_agent(state: AgentState):
        ## === RAG integration === ##
        logger.info(f"General RAG agent in work.")
        general_rag_response = query_rag(input_params, config, api_key, general_rag_ready, general_rag_db)
        # logger.info(f"General RAG says: {general_rag_response}")
        return {'general_rag_agent_response': general_rag_response}
    
################# start of intro_agent #############################
    def intro_agent(state: AgentState):
        intro_message = """ 
        You are the introductory interface for a system named ClimSight, designed to help individuals evaluate the impact of climate change
        on current decision-making (e.g., installing wind turbines, solar panels, constructing buildings, creating parking lots, 
        opening a shop, or purchasing cropland). ClimSight operates on a local scale, providing data-driven insights specific to particular
        locations and aiding in climate-informed decision-making.

        ClimSight answers questions regarding the impacts of climate change on planned activities,
        using high-resolution climate data combined with an LLM to deliver actionable, location-specific information.
        This approach supports local decisions effectively, removing scalability and expertise limitations.

        Your task is to assess the potential climate-related risks and/or benefits associated with the user's planned activities.
        Additionally, use information about the user's country to retrieve relevant policies and regulations regarding climate change,
        environmental usage, and the specific activity the user has requested.

        **What you should do now:**

        At this stage, perform a quick pre-analysis of the user's question and decide on one of the following actions:

        1. **FINISH:** If the question is unrelated to ClimSight's purpose or is a simple inquiry outside your primary objectives,
        you can choose to finish the conversation by selecting FINISH and providing a concise answer. Examples of unrelated or simple questions:
        - “Hi”
        - “How are you?”
        - “Who are you?”
        - “Write an essay on the history of trains.”
        - “Translate some text for me.”

        2. **CONTINUE:** For all other cases, if the question relates to climate or location, select CONTINUE to proceed,
        which will prompt other agents to address the user's question. Note that the specific location may not be mentioned in the user's initial question, 
        but it will be clarified by subsequent agents.

        Based on the conversation, decide on one of the following responses:
        - **FINISH**: Provide a final answer to end the conversation.
        - **CONTINUE**: Indicate that the process should proceed without a final answer at this stage.

        Given this guidance, respond with either "FINISH" and the final answer, or "continue."
        """        
        intro_options = ["FINISH", "continue"]
        intro_prompt = ChatPromptTemplate.from_messages(
            [
                ("system", intro_message),
                ("user", "{user_text}"),
            ])
        class routeResponse(BaseModel):
            next: Literal["FINISH", "continue"]  # Accepts single value only
            final_answer: str = ""  
              
        chain = (
             intro_prompt
             | llm_agent.with_structured_output(routeResponse)
         )
        # Pass the dictionary to invoke
        input = {"user_text": state.user}
        response = chain.invoke(input)
        state.final_answser = response.final_answer
        state.next = response.next
        return state
    
    
################# end of intro_agent #############################
    def combine_agent(state: AgentState): 
<<<<<<< HEAD
        logger.info('combine_agent in work')
        
        #add IPCC RAG response to content_message and input_params
        if state.ipcc_rag_agent_response != "None" and state.ipcc_rag_agent_response != "":
            state.content_message += "\n        RAG(text) response: {ipcc_rag_response} "
            state.input_params['ipcc_rag_response'] = state.ipcc_rag_agent_response

        #add general RAG response to content_message and input_params
        if state.general_rag_agent_response != "None" and state.general_rag_agent_response != "":
            state.content_message += "\n        RAG(text) response: {general_rag_response} "
            state.input_params['general_rag_response'] = state.general_rag_agent_response
=======
        print('combine_agent in work')

        #add RAG response to content_message and input_params
        if state.rag_agent_response != "None" and state.rag_agent_response != "":
            state.content_message += "\n        RAG(text) response: {rag_response} "
            state.input_params['rag_response'] = state.rag_agent_response
>>>>>>> ee769fc5

        #add zero_agent response to content_message and input_params                    
        if state.zero_agent_response != {}:
            state.content_message += state.zero_agent_response['content_message']
            state.input_params.update(state.zero_agent_response['input_params'])    
        
        #add data_agent response to content_message and input_params                    
        if state.data_agent_response != {}:
            state.content_message += state.data_agent_response['content_message']
            state.input_params.update(state.data_agent_response['input_params']) 

        if state.smart_agent_response != {}:
            smart_analysis = state.smart_agent_response.get('output', '')
            state.input_params['smart_agent_analysis'] = smart_analysis
            state.content_message += "\n Smart Data Extractor Agent Analysis: {smart_agent_analysis} "

            # Add Wikipedia tool response
        if state.wikipedia_tool_response != {}:
            wiki_response = state.wikipedia_tool_response
            state.input_params['wikipedia_tool_response'] = wiki_response
            state.content_message += "\n Wikipedia Search Response: {wikipedia_tool_response} "
      
                   
        system_message_prompt = SystemMessagePromptTemplate.from_template(config['system_role'])
        human_message_prompt = HumanMessagePromptTemplate.from_template(state.content_message)
        chat_prompt = ChatPromptTemplate.from_messages(
            [system_message_prompt, human_message_prompt]
        )
        chain = (
            chat_prompt
            | llm_agent
        )
        output = chain.invoke(state.input_params)
        return {'final_answser': output.content}
    
    def route_fromintro(state: AgentState) -> Sequence[str]:
        output = []
        if "FINISH" in state.next:
            return "FINISH"
        else:
            output.append("ipcc_rag_agent")
            output.append("general_rag_agent")
            output.append("data_agent")
            output.append("zero_rag_agent")
            output.append("smart_agent")
        return output

        
    workflow = StateGraph(AgentState)

    figs = data_pocket.figs
    data = data_pocket.data
    df = data_pocket.df
    
     # Add nodes to the graph
    workflow.add_node("intro_agent", intro_agent)
    workflow.add_node("ipcc_rag_agent", ipcc_rag_agent)
    workflow.add_node("general_rag_agent", general_rag_agent)
    workflow.add_node("data_agent", lambda s: data_agent(s, data, df))  # Pass `data` as argument
    workflow.add_node("zero_rag_agent", lambda s: zero_rag_agent(s, figs))  # Pass `figs` as argument    
    workflow.add_node("smart_agent", lambda s: smart_agent(s, config, api_key))
    workflow.add_node("combine_agent", combine_agent)   

    workflow.set_entry_point("intro_agent") # Set the entry point of the graph
<<<<<<< HEAD
    path_map = {'ipcc_rag_agent':'ipcc_rag_agent', 'general_rag_agent':'general_rag_agent', 'data_agent':'data_agent','zero_rag_agent':'zero_rag_agent','FINISH':END}
=======
    path_map = {'rag_agent':'rag_agent', 'data_agent':'data_agent','zero_rag_agent':'zero_rag_agent','smart_agent':'smart_agent','FINISH':END}
>>>>>>> ee769fc5
    workflow.add_conditional_edges("intro_agent", route_fromintro, path_map=path_map)
    workflow.add_edge("ipcc_rag_agent", "combine_agent")
    workflow.add_edge("general_rag_agent", "combine_agent")
    workflow.add_edge("data_agent", "combine_agent")
    workflow.add_edge("zero_rag_agent", "combine_agent")
    workflow.add_edge("smart_agent", "combine_agent")
    workflow.add_edge("combine_agent", END)
    # Compile the graph
    app = workflow.compile()
    
    #from IPython.display import Image, display
    #graph_image_path = 'graph_image.png'  # Specify the desired path for the image
    #graph_img= app.get_graph().draw_mermaid_png()
    #with open(graph_image_path, 'wb') as f:
    #    f.write(graph_img)  # Write the image bytes to the file
    
    state = AgentState(messages=[], input_params=input_params, user=input_params['user_message'], content_message=content_message)
    
    output = app.invoke(state)
    stream_handler.send_text(output['final_answser'])
    
    input_params = state.input_params
    content_message = state.content_message
    
    return output['final_answser']<|MERGE_RESOLUTION|>--- conflicted
+++ resolved
@@ -861,7 +861,6 @@
     
 ################# end of intro_agent #############################
     def combine_agent(state: AgentState): 
-<<<<<<< HEAD
         logger.info('combine_agent in work')
         
         #add IPCC RAG response to content_message and input_params
@@ -873,14 +872,6 @@
         if state.general_rag_agent_response != "None" and state.general_rag_agent_response != "":
             state.content_message += "\n        RAG(text) response: {general_rag_response} "
             state.input_params['general_rag_response'] = state.general_rag_agent_response
-=======
-        print('combine_agent in work')
-
-        #add RAG response to content_message and input_params
-        if state.rag_agent_response != "None" and state.rag_agent_response != "":
-            state.content_message += "\n        RAG(text) response: {rag_response} "
-            state.input_params['rag_response'] = state.rag_agent_response
->>>>>>> ee769fc5
 
         #add zero_agent response to content_message and input_params                    
         if state.zero_agent_response != {}:
@@ -945,11 +936,7 @@
     workflow.add_node("combine_agent", combine_agent)   
 
     workflow.set_entry_point("intro_agent") # Set the entry point of the graph
-<<<<<<< HEAD
-    path_map = {'ipcc_rag_agent':'ipcc_rag_agent', 'general_rag_agent':'general_rag_agent', 'data_agent':'data_agent','zero_rag_agent':'zero_rag_agent','FINISH':END}
-=======
-    path_map = {'rag_agent':'rag_agent', 'data_agent':'data_agent','zero_rag_agent':'zero_rag_agent','smart_agent':'smart_agent','FINISH':END}
->>>>>>> ee769fc5
+    path_map = {'ipcc_rag_agent':'ipcc_rag_agent', 'general_rag_agent':'general_rag_agent', 'data_agent':'data_agent','zero_rag_agent':'zero_rag_agent','smart_agent':'smart_agent','FINISH':END}
     workflow.add_conditional_edges("intro_agent", route_fromintro, path_map=path_map)
     workflow.add_edge("ipcc_rag_agent", "combine_agent")
     workflow.add_edge("general_rag_agent", "combine_agent")
