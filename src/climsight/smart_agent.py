# smart_agent.py

from pydantic import BaseModel, Field
from typing import Optional, Literal, List
import netCDF4 as nc
import numpy as np
import os
import ast
from typing import Union

from langchain.agents import AgentExecutor, create_openai_tools_agent, Tool
from langchain_core.prompts import ChatPromptTemplate, MessagesPlaceholder
from langchain_openai import ChatOpenAI
from langchain_core.tools import StructuredTool
from langchain_community.document_loaders import WikipediaLoader
from langchain_community.utilities import WikipediaAPIWrapper
from langchain.schema import AIMessage
from langchain.chains import RetrievalQA
from langchain_community.vectorstores import Chroma
from langchain_openai import OpenAIEmbeddings
from langchain_core.prompts import ChatPromptTemplate

#Import tools
from tools.python_repl import create_python_repl_tool
from tools.image_viewer import create_image_viewer_tool

#import requests
#from bs4 import BeautifulSoup
#from urllib.parse import quote_plus
#from langchain.schema import Document
from langchain.document_loaders import WikipediaLoader
from langchain_core.prompts import ChatPromptTemplate
from langchain_openai import ChatOpenAI

<<<<<<< HEAD
#Import for working Path
import uuid
import streamlit as st
from pathlib import Path
=======
try:
    from aitta_client import Model, Client
    from aitta_client.authentication import APIKeyAccessTokenSource
except:
    pass
>>>>>>> 99d05707

# Import AgentState from climsight_classes
from climsight_classes import AgentState
import calendar
import pandas as pd

def get_aitta_chat_model(model_name, **kwargs):
    aitta_url = 'https://api-climatedt-aitta.2.rahtiapp.fi'
    aitta_api_key = os.environ['AITTA_API_KEY']
    client = Client(aitta_url, APIKeyAccessTokenSource(aitta_api_key, aitta_url))
    model = Model.load(model_name, client)
    access_token = client.access_token_source.get_access_token()
    return ChatOpenAI(
        openai_api_key=access_token,
        openai_api_base=model.openai_api_url,
        model_name=model.id,
        **kwargs
    )

def smart_agent(state: AgentState, config, api_key, api_key_local, stream_handler):
#def smart_agent(state: AgentState, config, api_key):
    stream_handler.update_progress("Running advanced analysis with smart agent...")
    lat = float(state.input_params['lat'])
    lon = float(state.input_params['lon'])
    temperature = 0
    if "o1" in config['model_name_tools']:
        temperature = 1


    if 'session_uuid' not in st.session_state:
        st.session_state.session_uuid = str(uuid.uuid4())

    # Create working directory
    work_dir = Path("tmp/sandbox") / st.session_state.session_uuid
    work_dir.mkdir(parents=True, exist_ok=True)

    # System prompt
    prompt = f"""
    You are the smart agent of ClimSight. Your task is to retrieve necessary components of the climatic datasets based on the user's request.
    You have access to tools called "get_data_components", "wikipedia_search", "RAG_search" and "ECOCROP_search" and "python_repl" which you can use to retrieve the necessary environmental data components.
    - "get_data_components" will retrieve the necessary data from the climatic datasets at the location of interest (latitude: {lat}, longitude: {lon}). It accepts an 'environmental_data' parameter to specify the type of data, and a 'months' parameter to specify which months to retrieve data for. The 'months' parameter is a list of month names (e.g., ['Jan', 'Feb', 'Mar']). If 'months' is not specified, data for all months will be retrieved.
    <Important> Call "get_data_components" tool multiple times if necessary, but only within one iteration, [chat_completion -> n * "get_data_components" -> chat_completion] after you recieve the necessary data from wikipedia_search and RAG_search. </Important>
    - "wikipedia_search" will help you determine the necessary data to retrieve with the get_data_components tool.
    - "RAG_search" can provide detailed information about environmental conditions for growing corn from your internal knowledge base.
    - "ECOCROP_search" will help you determine the specific environmental requirements for the crop of interest from ecocrop database.
    <Important> call "ECOCROP_search" ONLY and ONLY if you sure that the user question is related to the crop of interest.
    - "python_repl" allows you to execute Python code for data analysis, visualization, and calculations. 
        <Important> Use this tool when:
        - Creating visualizations (plots, charts, graphs) of climate data
        - Performing statistical analysis (means, trends, correlations, standard deviations)
        - Comparing data between different time periods (e.g., historical vs future projections)
        - Calculating climate indicators or derived metrics
        - Any analysis that requires more than simple data retrieval
        
        The tool has access to pandas, numpy, matplotlib, and xarray.
        
        **IMPORTANT: Climate data is pre-loaded in the Python environment. To see what's available, run:**
        ```python
        print(DATA_CATALOG)  # Shows all available climate datasets and their descriptions
        print(list(locals().keys()))  # Shows all available variables
        ```
        The climate data includes historical reference periods and future projections with monthly temperature, 
        precipitation, and wind data for your specific location.
        
        **CRITICAL: Your working directory is available at `work_dir` = '{str(work_dir)}'**
        **When saving plots, ALWAYS store the full path in a variable for later use!**
        
        **CORRECT way to save and reference images:**
        ```python
        # Save the plot and store the full path
        plot_path = f'{{{{work_dir}}}}/my_plot.png'  # Or use Path(work_dir) / 'my_plot.png'
        plt.savefig(plot_path)
        print(f"Plot saved to: {{{{plot_path}}}}")  # Verify the path
        # Now plot_path contains the full path for image_viewer
        ```
        
        **WRONG way (DO NOT do this):**
        ```python
        plt.savefig('work_dir/my_plot.png')  # This is just a string, not the actual path!
        ```
        </Important>

    - "image_viewer" allows you to analyze saved climate visualizations to extract scientific insights.
        <Important> Use this tool when:
        - You have created and saved a visualization using python_repl
        - You need to describe the patterns shown in a climate plot
        - You want to extract specific values or trends from a generated figure
        
        The tool will provide scientific analysis of the image including:
        - Data description and quantitative observations
        - Temporal patterns and climate insights
        - Key findings and implications
        
        **CRITICAL: How to use image_viewer correctly:**
        1. First save your plot in python_repl and store the path:
           ```python
           plot_path = f'{{{{work_dir}}}}/temperature_plot.png'
           plt.savefig(plot_path)
           ```
        2. Then use image_viewer with the VARIABLE containing the path:
           ```
           image_viewer(plot_path)  # Use the variable, not a string!
           ```
        
        **NEVER do this:**
        ```
        image_viewer('work_dir/plot.png')  # WRONG - this is just a string!
        ```
        
        **Your actual work_dir path is: {str(work_dir)}**
        **Always use the full path stored in a variable when calling image_viewer!**
        </Important>
    """
    if config['model_type'] in ("local", "aitta"):
        prompt += f"""

        <Important> - Tool use order. Always call the wikipedia_search, RAG_search, and ECOCROP_search tools as needed, but only one at a time per turn.; it will help you determine the necessary data to retrieve with the get_data_components tool. At second step, call the get_data_components tool with the necessary data.</Important>
        """
    else:
        prompt += f"""

        <Important> - Tool use order. ALWAYS call FIRST SIMULTANIOUSLY the wikipedia_search, RAG_search and "ECOCROP_search"; it will help you determine the necessary data to retrieve with the get_data_components tool. At second step, call the get_data_components tool with the necessary data.</Important>
        
        """        
    prompt += f"""

    Use these tools to get the data you need to answer the user's question.
    After retrieving the data, provide a concise summary of the parameters you retrieved, explaining briefly why they are important. Keep your response short and to the point.
    Do not include any additional explanations or reasoning beyond the concise summary.
    Do not include any chain-of-thought reasoning or action steps in your final answer.
    Do not ask the user for any additional information, but you can include into the final answer what kind of information user should provide in the future.
    
    Additional workflow guidance:
    - If the user asks for analysis, trends, comparisons, or visualizations, use python_repl after retrieving data to:
       * Create plots and charts
       * Calculate statistics (averages, changes, trends)
       * Compare different time periods
       * Save any outputs to work_dir

    <Important> 
    For the final response try to follow the following format:
    'The [retrieved values of the parameter] for the [object of interest] at [location] is [value for current and future are ...], [according to the Wikipedia article] the required [parameter] for [object of interest] is [value]. [Two sentence of clarification, with criitcal montly-based assessment of the potential changes]'
    'Repeat for each parameter.'
    </Important>
    """
    
    
    #[1] Tool description for netCDF extraction
    class get_data_components_args(BaseModel):
        environmental_data: Optional[Union[str, Literal["Temperature", "Precipitation", "u_wind", "v_wind"]]] = Field(
            default=None,
            description="The type of environmental data to retrieve. Choose from Temperature, Precipitation, u_wind, or v_wind.",
            enum_description={
                "Temperature": "The mean monthly temperature data.",
                "Precipitation": "The mean monthly precipitation data.",
                "u_wind": "The mean monthly u wind component data.",
                "v_wind": "The mean monthly v wind component data."
            }
        )
        months: Optional[Union[str, List[Literal["Jan", "Feb", "Mar", "Apr", "May", "Jun",
                                                "Jul", "Aug", "Sep", "Oct", "Nov", "Dec"]]]] = Field(
            default=None,
            description="List of months or a stringified list of month names to retrieve data for. Each month should be one of 'Jan', 'Feb', 'Mar', 'Apr', 'May', 'Jun', 'Jul', 'Aug', 'Sep', 'Oct', 'Nov', 'Dec'. If not specified, data for all months will be retrieved."
        )

    def get_data_components(**kwargs):
        stream_handler.update_progress("Retrieving data for advanced analysis with a smart agent...")

        if isinstance(kwargs.get("months"), str):
            try:
                kwargs["months"] = ast.literal_eval(kwargs["months"])
            except (ValueError, SyntaxError):
                # Optional: handle invalid input
                kwargs["months"] = None  # or raise an exception  
        args = get_data_components_args(**kwargs)
        # Parse the arguments using the args_schema
        environmental_data = args.environmental_data
        months = args.months  # List of month names
        if environmental_data is None:
            return {"error": "No environmental data type specified."}
        if environmental_data not in ["Temperature", "Precipitation", "u_wind", "v_wind"]:
            return {"error": f"Invalid environmental data type: {environmental_data}"}
       
        if config['use_high_resolution_climate_model']:
            df_list = state.df_list
            response = {}                 

            environmental_mapping = {
                "Temperature": "mean2t",
                "Precipitation": "tp",
                "u_wind": "wind_u",
                "v_wind": "wind_v"
            }

            if environmental_data not in environmental_mapping:
                return {"error": f"Invalid environmental data type: {environmental_data}"}
            
            # Filter the DataFrame for the selected months and extract the values
            var_name = environmental_mapping[environmental_data]
            
            if not months:
                months = [calendar.month_abbr[m] for m in range(1, 13)]
                
            # Create a mapping from abbreviated to full month names
            month_mapping = {calendar.month_abbr[m]: calendar.month_name[m] for m in range(1, 13)}
            selected_months = [month_mapping[abbr] for abbr in months]

            for entry in df_list:
                df = entry.get('dataframe')
                var_meta = entry.get('extracted_vars').get(var_name)
                if df is None:
                    raise ValueError(f"Entry does not contain a 'dataframe' key.")
                    
                data_values = df[df['Month'].isin(selected_months)][var_name].tolist()
                ext_data = {month: np.round(value,2) for month, value in zip(selected_months, data_values)}
                ext_exp = f"Monthly mean values of {environmental_data}, {var_meta['units']} for years: " +entry['years_of_averaging']
                response.update({ext_exp: ext_data})
            return response    
        else: #config['use_high_resolution_climate_model']
            lat = float(state.input_params['lat'])
            lon = float(state.input_params['lon'])
            data_path = config['data_settings']['data_path']

            # Dictionaries for historical and SSP585 data files
            data_files_historical = {
                "Temperature": ("AWI_CM_mm_historical.nc", "tas"),
                "Precipitation": ("AWI_CM_mm_historical_pr.nc", "pr"),
                "u_wind": ("AWI_CM_mm_historical_uas.nc", "uas"),
                "v_wind": ("AWI_CM_mm_historical_vas.nc", "vas")
            }

            data_files_ssp585 = {
                "Temperature": ("AWI_CM_mm_ssp585.nc", "tas"),
                "Precipitation": ("AWI_CM_mm_ssp585_pr.nc", "pr"),
                "u_wind": ("AWI_CM_mm_ssp585_uas.nc", "uas"),
                "v_wind": ("AWI_CM_mm_ssp585_vas.nc", "vas")
            }

            if environmental_data not in data_files_historical:
                return {"error": f"Invalid environmental data type: {environmental_data}"}

            # Get file names and variable names for both datasets
            file_name_hist, var_name_hist = data_files_historical[environmental_data]
            file_name_ssp585, var_name_ssp585 = data_files_ssp585[environmental_data]

            # Build file paths
            file_path_hist = os.path.join(data_path, file_name_hist)
            file_path_ssp585 = os.path.join(data_path, file_name_ssp585)

            # Check if files exist
            if not os.path.exists(file_path_hist):
                return {"error": f"Data file {file_name_hist} not found in {data_path}"}
            if not os.path.exists(file_path_ssp585):
                return {"error": f"Data file {file_name_ssp585} not found in {data_path}"}

            # Open datasets
            dataset_hist = nc.Dataset(file_path_hist)
            dataset_ssp585 = nc.Dataset(file_path_ssp585)

            # Get latitude and longitude arrays
            lats_hist = dataset_hist.variables['lat'][:]
            lons_hist = dataset_hist.variables['lon'][:]
            lats_ssp585 = dataset_ssp585.variables['lat'][:]
            lons_ssp585 = dataset_ssp585.variables['lon'][:]

            # Find the nearest indices for historical data
            lat_idx_hist = (np.abs(lats_hist - lat)).argmin()
            lon_idx_hist = (np.abs(lons_hist - lon)).argmin()

            # Find the nearest indices for SSP585 data
            lat_idx_ssp585 = (np.abs(lats_ssp585 - lat)).argmin()
            lon_idx_ssp585 = (np.abs(lons_ssp585 - lon)).argmin()

            # Extract data at the specified location
            data_hist = dataset_hist.variables[var_name_hist][:, :, :, lat_idx_hist, lon_idx_hist]
            data_ssp585 = dataset_ssp585.variables[var_name_ssp585][:, :, :, lat_idx_ssp585, lon_idx_ssp585]

            # Squeeze data to remove singleton dimensions (shape becomes (12,))
            data_hist = np.squeeze(data_hist)
            data_ssp585 = np.squeeze(data_ssp585)

            # Process data according to the variable
            if environmental_data == "Temperature":
                # Convert from Kelvin to Celsius
                data_hist = data_hist - 273.15
                data_ssp585 = data_ssp585 - 273.15
                units = "°C"
            elif environmental_data == "Precipitation":
                # Convert from kg m-2 s-1 to mm/month
                days_in_month = np.array([31, 28, 31, 30, 31, 30,
                                        31, 31, 30, 31, 30, 31])
                seconds_in_month = days_in_month * 24 * 3600  # seconds in each month
                data_hist = data_hist * seconds_in_month
                data_ssp585 = data_ssp585 * seconds_in_month
                units = "mm/month"
            elif environmental_data in ["u_wind", "v_wind"]:
                # Units are already in m/s
                units = "m/s"
            else:
                units = "unknown"

            # Close datasets
            dataset_hist.close()
            dataset_ssp585.close()

            # List of all month names
            all_months = ['Jan', 'Feb', 'Mar', 'Apr', 'May', 'Jun',
                        'Jul', 'Aug', 'Sep', 'Oct', 'Nov', 'Dec']

            # Map month names to indices
            month_indices = {month: idx for idx, month in enumerate(all_months)}

            # If months are specified, select data for those months
            if months:
                # Validate months
                valid_months = [month for month in months if month in month_indices]
                if not valid_months:
                    return {"error": "Invalid months provided."}
                selected_indices = [month_indices[month] for month in valid_months]
                selected_months = valid_months
            else:
                # Use all months if none are specified
                selected_indices = list(range(12))
                selected_months = all_months

            # Subset data for selected months
            data_hist = data_hist[selected_indices]
            data_ssp585 = data_ssp585[selected_indices]

            # Create dictionaries mapping months to values with units
            hist_data_dict = {month: f"{value:.2f} {units}" for month, value in zip(selected_months, data_hist)}
            ssp585_data_dict = {month: f"{value:.2f} {units}" for month, value in zip(selected_months, data_ssp585)}

            # Return both historical and SSP585 data
            return {
                f"{environmental_data}_historical": hist_data_dict,
                f"{environmental_data}_ssp585": ssp585_data_dict
            }

    # Define the data_extraction_tool
    data_extraction_tool = StructuredTool.from_function(
        func=get_data_components,
        name="get_data_components",
        description="Retrieve the necessary environmental data component.",
        args_schema=get_data_components_args
    )

    #[2] Wikipedia processing tool
    def process_wikipedia_article(query: str) -> str:     
        stream_handler.update_progress("Searching Wikipedia for related information with a smart agent...")
   
        # Initialize the LLM
        if config['model_type'] == "local":
            llm = ChatOpenAI(
                openai_api_base="http://localhost:8000/v1",
                model_name=config['model_name_agents'],  # Match the exact model name you used
                openai_api_key=api_key_local,
                temperature  = temperature,
            )                          
        elif config['model_type'] == "openai":
            llm = ChatOpenAI(
                openai_api_key=api_key,
                model_name=config['model_name_tools'],
                temperature=temperature
            )
        elif config['model_type'] == "aitta":
            llm = get_aitta_chat_model(
                config['model_name_tools'], temperature = temperature)
        # Define your custom prompt template
        template = """
        Read the provided  {wikipage} carefully. Extract and present information related to the following keywords relative to {question}:

            • Temperature
            • Precipitation
            • Wind
            • Elevation Above Sea Level
            • Population
            • Natural Hazards
            • Soil Type

        Guidelines:

            • For each keyword, if information is available in the article, extract and present both qualitative and quantitative information separately.
            • Separate the information into two sections: “Qualitative” and “Quantitative” for each keyword.
            • In the Quantitative section, focus on specific numerical data, measurements, thresholds, or quantitative values associated with the keyword. Include units (e.g., °C, mm, km/h) where applicable.
            • In the Qualitative section, provide relevant descriptive information that does not include specific numbers.
            • If no information is available for a keyword, omit it entirely—do not mention the keyword.
            • Present the information in a clear and organized manner.
            • Do not include any additional information beyond what is relevant to the listed keywords.

        Example Format:

            • Temperature:
                • Quantitative: Requires warm days above 10°C (50°F) for flowering.
                • Qualitative: Maize is cold-intolerant and must be planted in the spring in temperate zones.
            • Wind:
                • Quantitative: Can be uprooted by winds exceeding 60km/h due to shallow roots.
                • Qualitative: Maize pollen is dispersed by wind.
            • Soil Type:
                • Quantitative: Prefers soils with a pH between 6.0-7.5.
                • Qualitative: Maize is intolerant of nutrient-deficient soils and depends on adequate soil moisture.

        Note: Replace the placeholders with the actual qualitative and quantitative information extracted from the article, ensuring that each piece of information is placed in the appropriate section.
        """
        
        #class EncyclopediaLoader:
        #    def __init__(self, topic):
        #        self.topic = topic

        #    def load(self):
        #        # Encode the topic to be URL-friendly
        #        encoded_topic = quote_plus(self.topic)
        #        url = f'https://encyclopedia2.thefreedictionary.com/{encoded_topic}'
                
        #        # Fetch the page
        #        response = requests.get(url)
        #        if response.status_code != 200:
        #            raise Exception(f"Failed to retrieve article for topic: {self.topic}")
                
        #        # Parse the HTML content
        #        soup = BeautifulSoup(response.content, 'html.parser')
                
        #        # Find the div containing the article
        #        article_div = soup.find('div', {'id': 'Definition'})
        #        if not article_div:
        #            raise Exception(f"Article content not found for topic: {self.topic}")
                
        #        # Extract text from all paragraphs within the article div
        #        paragraphs = article_div.find_all('p')
        #        article_text = '\n'.join([p.get_text(strip=True) for p in paragraphs])
        #        document = Document(page_content=article_text, metadata={"source": url})

                
        #        return document 

        #data_rag = config['rag_settings']['data_path']

        # Create the prompt
        prompt = ChatPromptTemplate.from_template(template)

        # Load the Wikipedia article
        loader = WikipediaLoader(
            query=query,
            load_all_available_meta=True,
            doc_content_chars_max=100000,
            load_max_docs=1
        )
        raw_documents = loader.load()

        #try:
        #    loader = EncyclopediaLoader(query)
        #    article_text = loader.load().page_content
        #except Exception as e:
        #    print(f"Encyclopedia loader failed: {str(e)}")
        #    article_text = ""  # Set empty string if encyclopedia lookup fails

        #raw_documents.append(article_text) 
        #content_str = 'Encyclopedia article: ' + article_text + '\n' + 'Wikipedia article: ' + raw_documents[0].page_content
        content_str = 'Wikipedia article: ' + raw_documents[0].page_content
        if not raw_documents:
            return "No Wikipedia article found for the query."

        # Run the chain
        chain = prompt | llm
        result = chain.invoke({"wikipage": content_str, "question": query})
        title = raw_documents[0].metadata.get("title", "").replace(" ", "_")
        ref = "Wikipedia URL: " + f"https://en.wikipedia.org/wiki/{title}"
        return {
            "result": result,
            "references": ref
                }

    # Define the args schema for the Wikipedia tool
    class WikipediaSearchArgs(BaseModel):
        query: str = Field(
            description="The topic to search on Wikipedia."
        )

    # Create the Wikipedia tool
    wikipedia_tool = StructuredTool.from_function(
        func=process_wikipedia_article,
        name="wikipedia_search",
        description=(
            "A tool to search Wikipedia for information and process it according to specific guidelines. "
            "Input should be the topic of interest. For example, if the question is about growing corn in southern Germany, "
            "you should input 'corn' as the query."
        ),
        args_schema=WikipediaSearchArgs
    )

    #[3] RAG extraction tool
    class RAGSearchArgs(BaseModel):
        query: str = Field(
            description="The topic to search in the internal knowledge database."
        )
        #domain: str = Field(
        #    description="The domain of the internal knowledge database to search in. For example 'agriculture', 'energy', 'water', 'health', etc."
        #)


    def process_RAG_search(query: str) -> str:
        # Retrieve the path to the vector store
        data_rag = config['rag_articles']['data_path']
        
        # Load the persisted vector store
        embeddings = OpenAIEmbeddings(api_key=api_key)
        vectorstore = Chroma(
            persist_directory=data_rag,
            embedding_function=embeddings
        )
        retriever = vectorstore.as_retriever()

        # Retrieve relevant documents
        retrieved_docs = retriever.get_relevant_documents(query)
        if not retrieved_docs:
            return "No relevant documents found for the query."
        
        # Combine the documents into a single string
        rag_content = '\n\n'.join([doc.page_content for doc in retrieved_docs])
        rag_references = [doc.metadata.get("source", "") for doc in retrieved_docs]
        
            # Define your custom prompt template
        template = """
        Read the provided {rag_content} carefully. Extract and present information related to the following keywords relative to {question}:

            • Temperature
            • Precipitation
            • Wind
            • Elevation Above Sea Level
            • Population
            • Natural Hazards
            • Soil Type

        Guidelines:

            • For each keyword, if information is available in the article, extract and present both qualitative and quantitative information separately.
            • Separate the information into two sections: “Qualitative” and “Quantitative” for each keyword.
            • In the Quantitative section, focus on specific numerical data, measurements, thresholds, or quantitative values associated with the keyword. Include units (e.g., °C, mm, km/h) where applicable.
            • In the Qualitative section, provide relevant descriptive information that does not include specific numbers.
            • If no information is available for a keyword, omit it entirely—do not mention the keyword.
            • Present the information in a clear and organized manner.
            • Do not include any additional information beyond what is relevant to the listed keywords.

        Example Format:

            • Temperature:
                • Quantitative: Requires warm days above 10 °C (50 °F) for flowering.
                • Qualitative: Maize is cold-intolerant and must be planted in the spring in temperate zones.
            • Wind:
                • Quantitative: Can be uprooted by winds exceeding 60 km/h due to shallow roots.
                • Qualitative: Maize pollen is dispersed by wind.
            • Soil Type:
                • Quantitative: Prefers soils with a pH between 6.0-7.5.
                • Qualitative: Maize is intolerant of nutrient-deficient soils and depends on adequate soil moisture.

        Note: Replace the placeholders with the actual qualitative and quantitative information extracted from the article, ensuring that each piece of information is placed in the appropriate section.
        <Important> DO NOT include schema if no relevant information is found. Just return 'No relevant information found for the query.' AND NOTHING ELSE. </Important>
        """
        
        prompt = ChatPromptTemplate.from_template(template)

        # Initialize the LLM
        if config['model_type'] == "local":
            llm = ChatOpenAI(
                openai_api_base="http://localhost:8000/v1",
                model_name=config['model_name_tools'],  # Match the exact model name you used
                openai_api_key=api_key_local,
                temperature  = temperature,
            )                          
        elif config['model_type'] == "openai":
            llm = ChatOpenAI(
                openai_api_key=api_key,
                model_name=config['model_name_tools'],
                temperature=temperature
            )        
        elif config['model_type'] == "aitta":
            llm = get_aitta_chat_model(
                config['model_name_tools'], temperature = temperature)
        
        # Create the chain with the prompt and LLM
        chain = prompt | llm
        
        # Run the chain with the provided content and question
        result = chain.invoke({"rag_content": rag_content, "question": query})
        
        return {
            "result": result,
            "references": rag_references
                }


    # Create the RAG tool
    rag_tool = StructuredTool.from_function(
        func=process_RAG_search,
        name="RAG_search",
        description="A tool to answer questions about environmental conditions related to user question. For search queries, provide expanded question. For example, if the question is about growing corn, the query should be 'limiting factors for corn growth'.",
        args_schema=RAGSearchArgs
    )
    # [4] ECOCROP tool 
    class EcoCropSearchArgs(BaseModel):
        query: str = Field(
            description="The name of the crop to search for in the ECOCROP database."
        )
    def process_ecocrop_search(query: str) -> str:

        stream_handler.update_progress("Searching ECOCROP for related information with a smart agent...")
        # Load the ECOCROP database
        ecocroploc = config['ecocrop']['ecocroploc_path']
        variable_expl_path = config['ecocrop']['variable_expl_path']
        rag_ecocrop = config['ecocrop']['data_path']
        if not os.path.exists(ecocroploc) or not os.path.exists(variable_expl_path):
            return f"ECOCROP database files not found."

        ecocropall = pd.read_csv(ecocroploc, encoding='latin1', engine="python")
        variable_expl = pd.read_csv(variable_expl_path, engine='python')
        variable_dict = dict(zip(variable_expl['Variable'], variable_expl['Explanation']))

        # Initialize embeddings and vector store
        embeddings = OpenAIEmbeddings(openai_api_key=api_key)
        vector_store = Chroma(
            embedding_function=embeddings,
            persist_directory=rag_ecocrop
        )

        # Initialize the LLM
        if config['model_type'] == "local":
            llm = ChatOpenAI(
                openai_api_base="http://localhost:8000/v1",
                model_name=config['model_name_tools'],  # Match the exact model name you used
                openai_api_key=api_key_local,
                temperature  = 0,
            )                  
        elif config['model_type'] == "openai":        
            llm = ChatOpenAI(
                openai_api_key=api_key,
                model_name=config['model_name_tools'],
                temperature=0.0
            )        
        elif config['model_type'] == "aitta":
            llm = get_aitta_chat_model(config['model_name_tools'], temperature = 0)

        # Create the prompt template
        prompt = ChatPromptTemplate.from_template("""
        Your task is to select the most relevant document for the following query:
        Query: {query}
        Here are the documents to choose from:
        {documents}

        Please analyze these documents and provide ONLY the SOURCE of the single most relevant one that best matches the query.
        DO NOT add anything else in your response except the SOURCE of the document.
        """)

        # Perform the similarity search
        query_result = vector_store.similarity_search(query=query, k=10)
        if not query_result:
            return f"No data found for {query}."

        # Extract the document sources
        messages = prompt.format_messages(query=query, documents=query_result)
        response = llm.invoke(messages)
    
        # Filter the data
        filtered_data = ecocropall[ecocropall['ScientificName'] == response.content.strip()]
        if filtered_data.empty:
            return f"No data found for {query}."

        # Format the output
        ecocrop_output = f"Data from ECOCROP database for {query}:\n"
        ecocrop_output += f"Scientific Name: {filtered_data['ScientificName'].iloc[0]}\n"
        for varname in variable_dict.keys():
            value = filtered_data[varname].iloc[0]
            if pd.notna(value):
                ecocrop_output += f"{variable_dict[varname]}: {value}\n"

        return ecocrop_output
        # Create the ECOCROP tool
    ecocrop_tool = StructuredTool.from_function(
        func=process_ecocrop_search,
        name="ECOCROP_search",
        description=(
            "A tool to retrieve crop-specific environmental requirements from the ECOCROP database. "
            "Input should be the name of the crop."
        ),
        args_schema=EcoCropSearchArgs
    )

    python_repl_tool = create_python_repl_tool()

    def inject_climate_context():
        context = {
            'lat': lat,
            'lon': lon,
            'location_str': state.input_params.get('location_str', ''),
            'work_dir': str(work_dir),
        }
        
        # Add climate data if available
        if state.df_list:
            # Add all dataframes from df_list
            for i, entry in enumerate(state.df_list):
                df = entry.get('dataframe')
                if df is not None:
                    context[f'climate_df_{i}'] = df
                    context[f'climate_info_{i}'] = {
                        'years': entry.get('years_of_averaging', ''),
                        'description': entry.get('description', ''),
                        'variables': entry.get('extracted_vars', {})
                    }
            
            # ADD THIS - Build DATA_CATALOG dynamically
            catalog = "Available climate datasets:\n"
            for i, entry in enumerate(state.df_list):
                years = entry.get('years_of_averaging', '')
                desc = entry.get('description', '')
                is_main = " (historical reference)" if entry.get('main', False) else ""
                catalog += f"- climate_df_{i}: {years}{is_main} - {desc}\n"
            
            catalog += "\nEach dataset contains monthly values for:\n"
            if state.df_list and state.df_list[0].get('extracted_vars'):
                for var_name, var_info in state.df_list[0]['extracted_vars'].items():
                    catalog += f"- {var_info['full_name']} ({var_info['units']})\n"
            
            context['DATA_CATALOG'] = catalog
                        
        return context

    # Inject climate context into Python REPL BEFORE agent runs
    if hasattr(python_repl_tool.func, '__self__'):
        repl_instance = python_repl_tool.func.__self__
        context = inject_climate_context()
        repl_instance.locals.update(context)



    # Initialize the LLM
    if config['model_type'] == "local":
        llm = ChatOpenAI(
            openai_api_base="http://localhost:8000/v1",
            model_name=config['model_name_agents'],  # Match the exact model name you used
            openai_api_key=api_key_local,
            temperature  = 0,
        )                  
    elif config['model_type'] == "openai":        
        llm = ChatOpenAI(
            openai_api_key=api_key,
            model_name=config['model_name_agents'],
            temperature=0.0
        )
<<<<<<< HEAD



    
=======
    elif config['model_type'] == "aitta":
        llm = get_aitta_chat_model(config['model_name_tools'], temperature = 0)

>>>>>>> 99d05707
    # List of tools
    #tools = [data_extraction_tool, rag_tool, wikipedia_tool, ecocrop_tool, python_repl_tool]
    tools = [data_extraction_tool, rag_tool, ecocrop_tool, python_repl_tool]

    #Append image viewer for openai models
    if config['model_type'] == "openai":
        try:
            image_viewer_tool = create_image_viewer_tool(
                api_key, 
                config['model_name_agents']  # Use model from config
            )
            tools.append(image_viewer_tool)
        except Exception as e:
            pass

    # Create the agent with the tools and prompt
    prompt += """\nadditional information:\n
    question is related to this location: {location_str} \n
    """
    
    agent = create_openai_tools_agent(
        llm=llm,
        tools=tools,
        prompt=ChatPromptTemplate.from_messages(
            [
                ("system", prompt),
                ("user", state.user),
                MessagesPlaceholder(variable_name="chat_history"),
                MessagesPlaceholder(variable_name="agent_scratchpad"),
            ]
        )
    )

    agent_executor = AgentExecutor(
        agent=agent,
        tools=tools,
        verbose=True,
        return_intermediate_steps=True  # Set to True to capture tool outputs
    )

    # Prepare input for the agent
    agent_input = {
        "input": state.user,
        "chat_history": state.messages,
        "lat": lat,
        "lon": lon,
        "location_str": state.input_params['location_str']
    }


    # Run the agent
    result = agent_executor(agent_input)

    # Extract the tool outputs
    tool_outputs = {}
    for action, observation in result['intermediate_steps']:
        if action.tool == 'wikipedia_search':
            if isinstance(observation, AIMessage):
                tool_outputs['wikipedia_search'] = observation.content
            else:
                output = observation
            # Assuming output_data is a dict now
            if isinstance(output, dict):
                tool_outputs['wikipedia_search'] = output.get('result').content
                state.references.append(output.get('references', []))
            else:
                tool_outputs['wikipedia_search'] = output
        elif action.tool == 'get_data_components':
            if isinstance(observation, AIMessage):
                tool_outputs['get_data_components'] = observation.content
            else:
                tool_outputs['get_data_components'] = observation
        elif action.tool == 'ECOCROP_search':
            if isinstance(observation, AIMessage):
                tool_outputs['ECOCROP_search'] = observation.content
            else:
                tool_outputs['ECOCROP_search'] = observation
            if any("FAO, IIASA" not in element for element in state.references):    
                state.references.append("FAO, IIASA: Global Agro-Ecological Zones (GAEZ V4) - Data Portal User's Guide, 1st edn. FAO and IIASA, Rome, Italy (2021). https://doi.org/10.4060/cb5167en")    
        elif action.tool == 'python_repl':            
            if isinstance(observation, AIMessage):
                tool_outputs['python_repl'] = observation.content
            else:
                tool_outputs['python_repl'] = observation
        if action.tool == 'RAG_search':
            if isinstance(observation, AIMessage):
                tool_outputs['RAG_search'] = observation.content
            else:
                output = observation
            # Assuming output_data is a dict now
            if isinstance(output, dict):
                tool_outputs['RAG_search'] = output.get('result').content
                # If refs is a list, extend; if it's a string, append.
                refs = output.get('references', [])
                if isinstance(refs, list):
                    state.references.extend(refs)
                elif isinstance(refs, str):
                    state.references.append(refs)                

    # Store the response from the wikipedia_search tool into state
    if 'wikipedia_search' in tool_outputs:
        state.wikipedia_tool_response = tool_outputs['wikipedia_search']
    if 'ECOCROP_search' in tool_outputs:
        state.ecocrop_search_response = tool_outputs['ECOCROP_search']
    if 'RAG_search' in tool_outputs:
        state.rag_search_response = tool_outputs['RAG_search']
        
    # Also store the agent's final answer
    smart_agent_response = result['output']
    state.smart_agent_response = {'output': smart_agent_response}
    # Return both smart_agent_response and wikipedia_tool_response
    return {
        'smart_agent_response': state.smart_agent_response,
        'wikipedia_tool_response': state.wikipedia_tool_response,
        'ecocrop_search_response': state.ecocrop_search_response,
        'rag_search_response': state.rag_search_response,
        'references': state.references
    }<|MERGE_RESOLUTION|>--- conflicted
+++ resolved
@@ -32,18 +32,15 @@
 from langchain_core.prompts import ChatPromptTemplate
 from langchain_openai import ChatOpenAI
 
-<<<<<<< HEAD
 #Import for working Path
 import uuid
 import streamlit as st
 from pathlib import Path
-=======
 try:
     from aitta_client import Model, Client
     from aitta_client.authentication import APIKeyAccessTokenSource
 except:
     pass
->>>>>>> 99d05707
 
 # Import AgentState from climsight_classes
 from climsight_classes import AgentState
@@ -792,16 +789,10 @@
             model_name=config['model_name_agents'],
             temperature=0.0
         )
-<<<<<<< HEAD
-
-
-
-    
-=======
+
     elif config['model_type'] == "aitta":
         llm = get_aitta_chat_model(config['model_name_tools'], temperature = 0)
 
->>>>>>> 99d05707
     # List of tools
     #tools = [data_extraction_tool, rag_tool, wikipedia_tool, ecocrop_tool, python_repl_tool]
     tools = [data_extraction_tool, rag_tool, ecocrop_tool, python_repl_tool]
